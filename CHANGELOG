== Changelog
<<<<<<< HEAD

=== 4.10 (planned to **.01.2018)
* #641 fixed performance of $$ iteration -- thanks to @CaBocuk for PR 653
=======
=== 4.10.0 (to be released)
* #641 - Increased Elements Collection performance -- thanks to Artem Savosik @CaBocuk
* #639 - Add "User-Agent" header when downloading file -- thanks to Aleksandr Rasolka @rosolko
>>>>>>> 77dac816

=== 4.9.1 (released 31.12.2017)
* fixed bug where disabled input fields were not handled properly by setValue()
* fixed behaviour of setFastValue, which caused blur event to be ignored
* #654 fixed ClassCastException in WebDriverFactory#logBrowserVersion()

=== 4.9 (released 20.12.2017)
* #638 upgrade to selenium-java:3.8.1  -- thanks to Aleksandr Rasolka
* #621 Make marionette the default firefox driver implementation -- thanks to ostap-oleksyn
* #617 Fix initialization of SelenideElements without @FindBy annotation declared inside ElementsContainer -- thanks to Artem Savosik @CaBocuk
* #623 Add methods `$$(“.item”).first(3)` and `$$(“.item”).last(3)` -- thanks to ostap-oleksyn
* #627 Add ability to set browser binary path using configuration parameter -- thanks to ostap-oleksyn
* #634 fix method prompt() in HtmlUnit -- thanks to Anton Aftakhov
* upgrade to guava:23.5-jre
* upgrade to httpcore:4.4.8
* upgrade to htmlunit-driver:2.28.2
* upgrade to webdrivermanager:2.0.1

=== 4.8 (released 08.10.2017)
* updated to selenium 3.6   -- thanks to ostap-oleksyn
* upgraded to org.apache.httpcomponents:httpcore:4.4.7
* #614 fix issue with soft asserts   -- thanks to ostap-oleksyn

=== 4.7.1 (released 05.10.2017)
* declare compile-time dependency `guava 23.0` instead of `guava 21.0` (for those whose Maven downloads the older guava version)

=== 4.7 (released 29.09.2017)
* upgrade to selenium-java 3.5.3
* upgrade to browsermob-core 2.1.5 (and downgrade to littleproxy 1.1.0-beta-bmp-17)
* #610 integration with DriverManager
* #591 Added method prompt() -- Thanks to Anton Aftakhov aka @simple-elf
* #210 Show path to page html in addition to screenshot -- Thanks @hyunil-shin for PR #590
* #570 Fixed concurrency issue with screenshots during parallel runs -- Thanks Jane Riabchenko for PR #595
* upgrade to htmlunit 2.27 -- Thanks to @alexander-kotlyar

=== 4.6 (released 31.08.2017)
* #529 Cannot find capabilities with browserName=ie when grid hub url specified in -Dremote    -- thanks to @BorisOsipov
* #551 Method `$.setValue()` should not fail if it could not trigger change event (for whatever reason).
* #528 - Wrong ElementNotFound exception message  -- thanks to @BorisOsipov
* #573 - Method `$.shouldHave(exactValue(" foo  "))` does NOT trim leading/trailing spaces anymore - thanks to @mseele for this PR 

=== 4.5.1 (released 27.06.2017)
* #484 added method $.getSearchCriteria()
* #484 fixed performance issue: Selenide tried to log collections' parent WebElement without waiting for it

=== 4.5 (released 26.06.2017)
* Performance improvement of method `$.setValue()` -- thanks to Alexander Popov
* #549 Selenide waits too much for collections
* Add methods $().$x and $().$$x -- thanks to Oleksii Cherevatyi 
* Fix support for Opera driver -- thanks to Roman Marinsky
* Remove spam from logs: `INFO: Close proxy server: 24 -> null` -- thanks to Andrew Zakordonets 
* upgrade to org.littleshoot:littleproxy:1.1.2
* upgrade to phantomjsdriver 1.4.3
* added many unit tests for Selenide itself -- thanks to Andrew Zakordonets

=== 4.4.3 (released 25.04.2017)
* upgrade to selenium-java 3.4.0

=== 4.4.2 (released 30.03.2017)
* #510 fix closing windows in `$.download()`

=== 4.4.1 (released 28.03.2017)
* Add workaround for invalid resolving of `selenium-api` dependency by Maven

=== 4.4 (released 27.03.2017)
* #479 Added methods `clearBrowserCookies()` and `clearBrowserLocalStorage()`
* #497 Added methods `$x("//div")`, `$$x("//div")` for finding elements by xpath 
* #457 fix performance degradation in parallel tests
* #494 fix $.toString() on Android driver
* upgrade to selenium-java 3.3.1
* upgrade to phantomjsdriver 1.4.1
* Upgrade to htmlunit 2.24

=== 4.3 (Released 09.02.2017)
* System properties names aligned with Configuration fields. e.g. Configuration.someProp always has selenide.someProp equivalent (old names still supported for backward compatibility)
* JavaDocs are fixed - now it is more clear that $,$$,find,etc. methods don't start the search
* deprecated Selenide.selectRadio (for SelenideElement.selectRadio)
* upgrade to browsermob-core:2.1.4
* upgrade to org.apache.httpcomponents:httpcore:4.4.6
* upgrade to guava:21.0

=== 4.2.1 (Released in January 2017)
* fixed problems with int and boolean capability values, now converting automatically
* added support for FirefoxProfile over commandline (-Dfirefoxprofile.<option>=<value>,
* added support for ChromeOptions (args only) over commandline (-Dchromeoptions.args=<value1>,<value2>...)
* #426 fix error reporting in method `$$().find()`    - see https://github.com/codeborne/selenide/pull/426
* #443 SelenidePageFactory added to support page object initialization without @FindBy annotation   - see https://github.com/codeborne/selenide/pull/443

=== 4.2 (Released 13.12.2016)
* #431 browser=firefox uses legacy driver (works for <=47), browser=marionette - gecko driver (any Firefox)
* Added experimental support of Edge (browser=edge, set webdriver.edge.driver to path to MicrosoftWebDriver.exe)
* #433 bypass spawning local browser
* #391 add method $.selectOptionContainingText()
* #378 Cut off WebElement screenshot size when it doesn't fit in full page screenshot
* #379 added support for transferring any capability via System Property (-Dcapabilities.xxx=yyy)
* support for cloud services like BrowserStack, SauceLabs etc through supporting of  arbitrary capabilities.

=== 4.1 (Released 01.12.2016)
* #428 Improve byAttribute method for search via css selectors
* #419 #425 Added methods `texts(List)` and `exactTexts(List)` to `CollectionCondition`
* Improve support for gecko (marionette) driver
* Upgrade to selenium-java 3.0.1
* Upgrade to htmlunit-driver 2.23.2
* Upgrade to gson 2.8.0
* Upgrade to guava 20.0
* Explicitly declare dependency on newest httpcore:4.4.5 to avoid using old version (that Maven inherits from allure plugin or something like that)

=== 4.0 (Released 15.10.2016)
* #388 Upgrade to selenium-java 3.0.0
* #388 Upgrade to java 8
* log all intercepted http responses if proxy server failed to download file

=== 3.11 (Released 14.10.2016)
* #415 Selenide calls SeleniumException.getMessage() multiple times
* #416 Added condition `checked` for verifying checkboxes

=== 3.10 (Released 26.09.2016)
* #402 Disable built-in proxy server by default
* #400 Support multiple select
* #408 TextReport can be printed only for failed tests 
* #398 Support "Content-Disposition" header with encoding
* #401 Selenide swallows exception in some cases
* #379 Turn on temporary disabled test for firefox (thanks to @BorisOsipov)
* #407 Method `open` cannot open url in upper case

=== 3.9.3 (Released 09.09.2016)
* #393 Selenide should NOT add proxy server to browser if `Configuration.fileDownload = HTTPGET`

=== 3.9.2 (Released 03.09.2016)
* #386 Selenide should download files "old way" if tests uses its own "custom" webdriver
* #387 User can choose how to download files via Configuration.fileDownload

=== 3.9.1 (Released 27.08.2016)
* #383 Selenide proxy server now allows requests and responses bigger than 2MB (but writes warning) 
* #384 fixed SoftAssert listener for TestNG: it only applies for classes with @Listeners(SoftAssert.class} annotation
* #372 fixed SoftAssert listener for TestNG: it ignores tests with "expectedExceptions" attribute
* upgrade to gson:2.7 

=== 3.9 (Released 22.08.2016)
* #196 #267 Selenide uses its own proxy server to download files (thanks to @dimand58 for pull request)

=== 3.8.1 (Released 10.08.2016)
* #369, #366 Fixed bug with IE and basic auth - thanks to Anton Aftakhov @simple-elf for the pull request!

=== 3.8 (Released 06.08.2016)
* #359 user can disable creating *.html files - thanks to @BorisOsipov for this PR!
* fixed file uploading methods on remote browsers & grid - thanks to Alexei Vinogradov!
* #364, #303 TestNG: SimpleReport is now thread-safe
* #364, #303 TestNG: SoftAssertsReportsNGTest is now thread-safe
* #360 added methods to Selectors; byCssSelector(), byClassName()
* #355 added method $.dragAndDropTo(WebElement)
* #339 fixed JS error in Edge browser
* #290 fixed location of element screenshot - it's not put to "build/reports" folder, not to project root
* #302 Selenide now throws an error if soft assert is used without annotation
* #367 added link to implementation to javadoc of all public methods in SelenideElement
* upgrade to htmlunit 2.23

=== 3.7 (07.07.2016)
* Upgrade to Selenium 2.53.1 - now it should work with Firefox 47
* #349 Added Marionette browser support - thanks to Geroen Dierckx @ridiekel for PR!
* #345 Selenide should not fail if browser doesn't support JavaScript
* #357 Don't show "Screenshots: " in the error log when screenshots are disabled - thanks to @BorisOsipov for PR!

=== 3.6 (29.05.2016)
* upgrade to phantomjsdriver 1.3.0 (compatible with selenium-java 2.53.0)
* Add method `$.screenshotAsImage()`: `BufferedImage elementScreenshot = $(".logo").screenshotAsImage();` - thanks to @Akkuzin!
* #321 set default page load strategy back to "normal"
* fixed TestNG TextReport Listener, now only classes annotated with @Report will get reported - thanks to Alexei Vinogradov!
* #335 Add support for non-public page objects
* #329 Add support for JBrowser driver (but most of Selenide tests still fail with it :( )  - thanks to Anil Kumar Reddy Gaddam for pull request!
* #341 Use Selenide timeout when downloading files
* #320 Implementation of basic auth. for many browsers - thanks to @dimand58

=== 3.5.1 (Released 04.04.2016)
* #309 method $$.shouldHave(size()) should not fail when timeout happens after the 1st check

=== 3.5 (Released 31.03.2016)
* #274 added advanced checks for collection size: <, <=, >, >=, <>
* #308 set page load strategy to "none" by default
* #306 method $.toString() always includes latest value of "value" attribute
* Upgraded to selenium-java 2.53.0, changelog: https://github.com/SeleniumHQ/selenium/blob/master/java/CHANGELOG

=== 3.4 (Released 03.03.2016)
* #297 Can set chrome switches with system property `-Dselenide.chrome.switches=--disable-popup-blocking`
* #296 Can set browser version with system property `-Dselenide.browser.version=8`
* #287 add pollingIntervalMilliseconds parameter to #waitUntil #waitWhile
* Typo in property name selenide.collectionsTimeout fixed
* Upgraded to selenium-java 2.52.0, changelog: http://selenium2.ru/news/170-selenium-252.html
* Upgraded to htmlunit 2.20, changelog: http://htmlunit.sourceforge.net/changes-report.html#a2.20

=== 3.3 (Released 10.02.2016)
* #277 Ajax support for collections:
  Collection methods (operator $$) wait if collection elements get loaded asynchronously
* added collectionsPollingInterval (defaults to 0,2 s) and collectionsTimeout (defaults to 6 s) to configuration params
* Upgraded to selenium-java 2.51.0

=== 3.2 (Released 29.01.2016)
* #275 Added method for selecting option by index: `$("select").selectOption(3)`
* #272 Add setting "selenide.browser-size" to configure browser window size
* Fixed Bug in showing Selenium WebDriver version
* Upgraded to selenium-java 2.50.0, changelog: https://github.com/SeleniumHQ/selenium/blob/master/java/CHANGELOG

=== 3.1.3 (Released 22.01.2016)
* Upgraded to selenium-java 2.49.1 (fixed timeout issue in Grid)
* Added INFO about Selenide and Selenium WebDriver Versions in use

=== 3.1.2 (Released 19.01.2016)
* value-Condition checked for substring containing again (in 3.1-3.1.1 - was exact match)

=== 3.1.1 (Released 18.01.2016)
* Renamed FAILED->FAIL, PASSED->PASS in the print/log output to avoid confusion with PASSED and FAILED of external tools
* Added INFO about Browser/Version/Platform for the started browser to the logs

* exclude old selenium-remote-driver and selenium-java transitive dependencies (coming from phantomjsdriver 1.2.1)

=== 3.1 (Released 17.01.2016)
* Update documentation
* #263 Now Selenide does **not** allow to download file via invisible link
* #206 Method `switchTo(alert())` now waits until alert appears
* #206 Method `switchTo(frame())` now waits until frame appears
* #271 Method `switchTo(window())` now waits until window/tab appears
* Added methods `byName`, `byXpath`, `byLinkText`, `byPartialLinkText`,`byId` for Selectors duplicating Selenium `By.*` methods
* Bugfix: `Condition.exactTextCaseSensitive` now fails searchText is only a substring.
* Deprecated `$(WebElement,...) $$(WebElement,..)` - use ``$(WebElement).$(...) instead
* Added `getValue` method for SelenideElement (the same as `val()`)
* Upgraded to selenium-java 2.49.0, changelog: https://github.com/SeleniumHQ/selenium/blob/master/java/CHANGELOG

=== 3.0 (Released 24.12.2015)
===== New functions:
* Add method Selenide.updateHash() (thanks to @fabienbancharel for pull request #254)
* upgrade to sizzle 2.2.1
* upgrade to guava 19.0
* upgrade to testng 6.9.10

===== Big refactoring:
* Refactor AbstractSelenideElement. Instead of single huge class, it's split to many small classes ("commands").
* User can override any of these commands
* User can add any custom commands to the standard Selenide methods

===== Code cleanup:
* Remove deprecated conditions:
  * `notPresent` -> Use method `$.shouldNot(exist)` or `$.shouldNotBe(present)`.
  * `hasOptions` -> Not needed anymore. Use methods `$.selectOption()` or `$.selectOptionByValue()`.
  * `options` -> Not needed anymore. Use methods `$.selectOption()` or `$.selectOptionByValue()`.
  * `hasNotClass` -> Use method `$.shouldNotHave(cssClass("abc"))`
* Remove deprecated class JQuery
* Remove deprecated class PrettyReportCreator (use class `TextReport` for JUnit or TestNG)
* Remove deprecated methods
  * `Selenide.switchToWindow(title)` -> use method `switchTo().window(title)`
  * `Selenide.switchToWindow(index)` -> use method `switchTo().window(index)`
* Remove deprecated methods
  * `WebDriverRunner.ie()` -> use method `WebDriverRunner.isIE()`
  * `WebDriverRunner.htmlUnit()` -> use method `WebDriverRunner.isHtmlUnit()`
  * `WebDriverRunner.phantomjs()` -> use method `WebDriverRunner.isPhantomjs()`
  * `WebDriverRunner.takeScreenShot()` -> use method `Screenshots.takeScreenShot()`
* Remove deprecated methods
  * `$.should*(String message, Condition condition)` -> use method `$.should*(condition.because(message))`
* Remove class com.codeborne.selenide.impl.Quotes
  because it was migrated to Selenium Webdriver (org.openqa.selenium.support.ui.Quotes)

=== 2.25 (Released 30.11.2015)
* Changed license from LGPL 3.0 to MIT (less restrictive)
* #250 add TextReport (ex. PrettyReportCreator) for TestNG
* #227 add method $$.first() and $$.last()
* #242 #226 add method Screenshots.getLastScreenshot()
* #226 rename method getScreenShotAsFile() to takeScreenShotAsFile() because it actually takes screenshot
* #246 add method Selenide.confirm() without text parameter. Sometimes you want to just confirm without verifying text.
* #232 methods `confirm()` and `dismiss()` return actual dialog text
* #244 add ability to skip re-spawning browser after it disappears/closes unexpectedly (added property `-Dselenide.reopenBrowserOnFail=false`)
* upgrade to htmlunit 2.19

=== 2.24 (Released 08.11.2015)
* add method $.pressEscape()
* extract code for creating WebDriver to a separate class WebDriverFactory
* #236 fix soft asserts with TestNG
* upgrade to selenium 2.48.2

=== 2.23 (Released 15.09.2015)
* add method `$.selectRadio()`
* Method `$.setValue()` can also select radio button
* #216 user cannot change value of readonly field (input, radio, checkbox, textarea)
* #215 Take into account element's "maxlength" attr for the JS value setter

=== 2.22 (Released 29.08.2015)
* #209 close browser in the same thread (without spawning a daemon thread)

=== 2.21 (Released 03.08.2015)
* Selenide now requires Java 7 or higher
* Upgrade to Selenium 2.47.1 <br>
 Release notes: https://github.com/SeleniumHQ/selenium/blob/master/java/CHANGELOG

=== 2.20 (Released to 27.07.2015)
* #195 replace System.out and System.err by java.util.logging
* #199 Use timeout (5 seconds by default) when closing/killing webdriver [by @admizh]
* #204 set timeout (15 sec) and retry (3 times) to create webdriver if first attempt failed
* Cookies are not sent in FileDownloader after httpclient update [by Philipp Kolesnikov]
* #186 Selenide page factory can inject ElementsCollection
* #134 for "select", $.getText() returns text(s) of selected option(s).
* #66 can take screenshot of a single web element
* All should-methods with "message" parameter are deprecated
* exclude cglib-nodep from Selenide dependencies

=== 2.19 (Released 21.06.2015)
* #175 Add method to switch into inner frames: `switchTo().innerFrame("parentFrame", "childFrame_2", "childFrame_2_1");`
* #164 Method `$.download()` accepts untrusted self-signed certificates
* #185 PhantomJS accepts untrusted self-signed certificates
* fastSetValue() also triggers "focus" event (just in case)
* upgrade to Selenium webdriver 2.46.0
* #161 test should not fail if webdriver failed to collect Javascript errors

=== 2.18.2 (Released 24.05.2015)
* #182 Bugfix: Selenide 2.18.1 tries to take screenshot too late (when browser is already closed)

=== 2.18.1 (Released 15.05.2015)
* #180 Bugfix: Selenide 2.18 takes screenshot many times while waiting for condition

=== 2.18 (Released 29.04.2015)
Behaviour changes:
* #158 #167 do looping/waiting on a more upper-level, so that we could retry in case of more errors, e.g. StaleElementException thrown from Selenium
* take screenshot in case of any other exception (not only UIAssertionError)
* #145 $.shouldHave(value()) ignores difference in invisible characters; added check "exactValue" to save the previous behaviour.
* #174 user can click using JavaScript using property `-Dselenide.click-via-js=true` (thanks to @dimand58 for pull request)
* #177 Added method $.doubleClick()

Bugfixes:
* #176 Methods hover(), contextClick(), dragAndDropTo() can now be chained
* #168 fixed Sizzle selectors in pages without jQuery (thanks to @Gert for pull request)
* added method `WebDriverRunner.hasWebDriverStarted()` (thanks to @dimand58 for pull request)
* #165 Now method `$.setValue()` triggers the following events in `fastSetValue` mode: "keydown", "keypress", "input", "keyup", "change.
* Selenide depends on the newest version commons-codec 1.10 instead of old version commons-codec 1.6 (coming with Selenium)

=== 2.17 (Released 08.03.2015)
* upgrade to selenium webdriver 2.45.0
* added "soft asserts" (JUnit and TestNG are supported out-of-the-box)

=== 2.16 (Released 10.01.2015)
* Added #37 Selenide can create a report of all actions in test
* Fixed #152 `$.closest(".class")` works correctly
* Fixed #151 Method `$$.toString()` fetches collection if it's not fetched yet
* Added #154 `$.toString()` shows all attributes
* Fixed #153 `$.setValue()` should not fail if element has disappeared while entering text

=== 2.15 (Released 02.11.2014)
* #140 Added support for Sizzle selectors
* #139 Added support for multifile upload
* #106 Added support for BrowserMob proxy (thanks to Vladimir Denisov @proton72)
* #137 Added method for zooming page IN and OUT
* #136 Can open non-html pages (e.g. plain text)
* #72 Added method for switching to frame/window/tab by index
* Retrieving screenshot as file - could be useful for reporting frameworks like 'Yandex Allure' (thanks to Vladimir Denisov @proton72)

And minor issues:
* #138 Remove pointless warning in Chrome: "You are using an unsupported command-line flag: --ignore-certificate-errors"
* Removed duplicate "Screenshot:" prefix in error messages
* Upgraded to Selenium 2.44.0

=== 2.14 (Released 16.09.2014)
Added alternative with error message to all "should" methods.

Now it's possible to write asserts with comment / error message:

```java
$("input#vatin").shouldBe("Vatin is required for government companies", visible, enabled);
```

=== 2.13 (Released 11.09.2014)
* Added method `$("img").isImage()`
* Added alternate methods `be` and `have`: `$.should(have(text("___"))` - useful for using Selenide with EasyB
* Added experimental feature "fast set value" (configurable via `Configuration.fastSetValue`); disabled by default.
* upgraded to Selenium 2.43.1

=== 2.12 (Released 4.07.2014)
* Added method $.uploadFile()
* Fixed method $.uploadFromClasspath - it removes extra ".." parts from file name
* In case of selectbox, $("select").val("...") selects an option (like in JQuery)
* Added method getWebDriverLogs() for querying logs returned by `webdriver.manage().logs()` (thanks to Sergey Shimkiv for this pull request!)
* Added methods for retrieving screenshot and javascript errors from UIAssertionError

* Bugfix #119 for Opera (Opera does not support `webdriver.manage().window()`)
* Upgraded to Selenium 2.42.2[http://selenium.googlecode.com/git/java/CHANGELOG]
* Upgraded to HtmlUnit 2.15[http://htmlunit.sourceforge.net/changes-report.html#a2.15]

=== 2.11 (Released 21.05.2014)
Cleanup release. Dropping obsolete/useless functionality.
* Methods $.selectOption() and $.selectOptionByValue() DO NOT trigger "change" event with jQuery.
* Class `com.codeborne.selenide.JQuery` has been deprecated.

* #61 Selenide clearly says if parent element/collection is not found
* #118 Avoid logging annoying error message "UnreachableBrowserException: Error communicating with the remote browser. It may have died." when closing Firefox browser
* Upgraded to PhantomJS 1.2.0

=== 2.10 (Released 18.04.2014)
* Added method switchToWindow(String title)
* Added methods $.hover() and $.dragAndDropTo(target)
* Added methods $.parent(), $.closest("tag") and $.closest(".class")
* Added functions getJavascriptErrors() and assertNoJavascriptErrors()
* Automatically attach javascript errors to error message when test fails

* Improved mechanism of closing webdrivers (suggested by Alexandr Gavrilenko)
* #114 Selenide throws "Element should be visible" when trying to click invisible element  (instead of reporting "Element does not exist" that could be misleading)
* Removed method Navigator.waitUntilPageIsLoaded - not all pages have "body". E.g. pages containing frames.
* Method savePageSourceToFile tries to close unexpected alert/confirm dialog (if any)
* Upgraded to Selenium 2.41.0

=== 2.9 (Released 14.03.2014)
* #102 $.shouldHave(text()) should also ignore \u00a0 character (unbreakable space)
* If selenide cannot take screenshot, the error is logged with stack trace (but only once)
* #103 Do not ignore webdriver exception, but attach to the assertion error being thrown.
* #69 Added support for Safari webdriver
* Added method ScreenShooter.to(folder)
* #98 Selenide stores page source in UTF-8 encoding(independently of default system encoding)
* Removed confusing messages about "reportsUrl" and "BUILD_URL"(use LOG.config log level)
* #104 Method $.download() throws FileNotFoundException (for 40x error) or RuntimeException (for 50x error)
* #105 Selenide should wait 4 seconds and re-try even in case of invalidSelectorException
* #107 Selenide should cleanup all unused browsers immediately
* #108 Consistently maximize browser windows independently of webdriver creation mode.

=== 2.8.1 (Released 24.02.2014)
* #99 Added OR condition
* #100 Use "jQuery" instead of "$" when sending jquery commands (to avoid conflicts with other JS frameworks)
* Upgraded to Selenium 2.40.0, HtmlUnit 2.14 and TestNG 6.8.8

=== 2.8 (Released 15.02.2014)
===== Non-backward compatible changes:
* #96 Method `WebDriverRunner.setWebDriver()` does not close previous webdriver. You are responsible for webdriver lifecycle if you are using setWebDriver().
* #63 Method `Condition.actualValue()` is optional (it's not needed in most cases). It makes creating custom conditions even more easier.

===== Improvements:
* #95 #79 - Selenide automatically takes screenshots on any test failure, not only if `$.shouldXXX` method fails.
* Un-deprecated WebDriverProvider. It still can be useful.
* #89 Do not exclude cglib dependency - it's needed for taking screenshots with RemoteWebDriver

===== New features:
* #93 User can get text and html of hidden element with new methods $.innerText() and $.innerHtml()
* #77 Added methods back() and forward()
* #71 Added method setSelected(boolean) for checking checkboxes
* #86 - added methods $.is(condition), $.has(condition)
* #62 Added composite condition AND
* #94 SelenideElement implements WrapsElement
* #88 Method $(WebElement parent, By selector, int index) made public. Added method $(WebElement parent, By selector).
* #82 Added setting "selenide.browser" as a synonym for "browser"
* Method executeJavaScript() can accept multiple arguments

=== 2.7 (Released 31.12.2013)
* #59 Automatically take screenshot on any failures. More exactly, when any of methods $.shouldXXX(condition) fails.
* #59 When running tests in Jenkinks, Selenide shows public URL of screenshots (using BUILD_URL variable provided by Jenkins). It's incredibly convenient because you can watch screenshots right in the Jenkins report.
* #59 Added method getScreenshots() for retrieving all taken screenshots
* Upgraded to Selenium 2.39.0

=== 2.6.1 (Released 29.11.2013)
* The most wanted feature is finally here!
  Added method $.download() for downloading file by "href" attribute!

=== 2.6 (Released 26.11.2013)
* Added method $.scrollTo()

=== 2.5 (Released 11.11.2013)
* Created annotations for TestNG that automatically create browser per test/per class
* Added method $.attr("name") as a synonym for $.getAttribute("name").
* Added method $.name() as a synonym for $.attr("name")
* Better support for PhantomJS: ignore alerts and confirms
* All webdrivers accept SSL certificates by default
* Selenide clearly says if timeout is mistakenly given in seconds instead of milliseconds.
* Condition constructor has been simplified (for easier creation of custom conditions)
* Upgraded to Selenium 2.37.1

=== 2.4 (Released 16.09.2013)
===== New features:
* Allow multiple WebDriver instances in parallel threads inside single VM. This allows running parallel tests.
* All text checks like `shouldHave(text(..))` ignore whitespaces!
* Added method for adding WebDriverEventListeners
* Added method `$.pressTab()`
* CollectionCondition#texts matches substrings
* Added method CollectionCondition#exactTexts
* Maximize PhantomJS driver "window" by default
* Better error messages for wrapped elements in PageObjects

===== Bugfixes:
* Method "$$.findBy" waits until element matches the condition
* Method $.append() first waits until element gets visible

===== Technical issues:
* Updated to selenium-java:2.35.0
* Moved implementation details from WebDriverRunner class to separate WebDriverThreadLocalContainer, ScreenShotLaboratory and Cleanup classes that are not static and can be overridden if needed.
* WebDriverProvider is deprecated

=== 2.3 (Released 9.07.2013)
===== New features:
* Added possibility to mock 'alert' and 'confirm' modal dialogs
* $$.should-methods can check multiple conditions
* Collection methods can be chained:
 $$("#multirowTable tr").shouldHave(size(2))
    .filterBy(text("Norris")).shouldHave(size(1));

===== Usability issues:
* Readable error messages!
* Save screenshots into subfolders: folder name is "com/package/TestClass/", file name is "testName.png"/"testName.html"
* Take screenshots for RemoteWebDriver too (using Augmenter)
* Added javadoc for all SelenideElement methods

===== Technical issues:
* Updated to selenium-java:2.33.0
* Use "webdriver.quite()" instead of "webdriver.close()" to force closing ChromeDriver and IE process
* Fixed XPath for byText and withText
* Removed using INTRODUCE_FLAKINESS_BY_IGNORING_SECURITY_DOMAINS for IE driver as it seems to be a bad practice
* Removed "waitUntilAlertDisappears" because it does nothing useful.
* Removed accident jcommander dependency
* Build Selenide with Travis CI

=== 2.2 (Released 31.05.2013)
* Added method WebDriverRunner.setWebDriver(myDriver) to enable using custom WebDriver instance.
* Added possibility to run HtmlUnit driver emulating different browsers: -Dbrowser=htmlunit:firefox, htmlunit:chrome etc.
* Added condition $$().shouldBe(empty)
* Method $$().shouldHave(size(n)) waits until collection gets expected size
* Method $.setValue() triggers 'change' events in IE too
* Updated to selenium-java:2.31.0

=== 2.1 (Released 2.04.2013)
* Changed license from GPL 1.0 to LGPL 3.0
* Added support for TestNG
* Added support for Selenium FluentWait API
* Added support for Selenium Actions API
* Added method $.findAll() returning list of matching elements.
* Added method $$.findBy
* Added method $$.shouldHave(texts("A", "B", "C")) for asserting texts of all matching elements
* Added method $.data(attr) as a synonym for $.getAttribute("data-" + attr)
* Added conditions "name", "not", "type", "id": $("#username").shouldHave(name("firstName"))
* text and exactText conditions are case insensitive (reason - in css designer can apply text transformations and tests will fail)
* introduced textCaseSensitive and exactTextCaseSensitive conditions
* added open methods to Selenide class that return page object by class
* Methods $.selectOption and $.selectOptionByValue trigger change event when possible.
* Class ElementsCollection now contains list of SelenideElements (instead of WebElements).
* Removed deprecated condition "haveText". Use $.shouldHave(text("john")) instead.
* Excluded org.webbit, netty, selenium-iphone-driver, selenium-safari-driver from Selenide dependencies to avoid loading too much useless stuff unless it's really needed.
* Now Condition implements Predicate<WebElement>. So it can be used for filtering collections.

=== 2.0 (Released 3.03.2013)
* Drop deprecated classes and methods (DOM, Navigation).
* Updated to selenium-java:2.31.0
* Selenide 2.0 is not backward-compatible with Selenide 1.+
  Migration guide:
  * import static com.codeborne.selenide.WebDriverRunner.{browser,holdBrowserOpen,remote,startMaximized,reportsFolder}
    * replace by import static com.codeborne.selenide.Configuration.*
  * import static com.codeborne.selenide.DOM.defaultWaitingTimeout
    * replace by import static com.codeborne.selenide.Configuration.*
  * import static com.codeborne.selenide.DOM.*
    * replace by import static com.codeborne.selenide.Selenide.*
  * import static com.codeborne.selenide.Navigation.*
    * replace by import static com.codeborne.selenide.Selenide.open
  * import com.codeborne.selenide.ShouldableWebElement
    * replace by import com.codeborne.selenide.SelenideElement

=== 1.11 (Released 28.02.2013)
* Mark classes DOM and Navigation as deprecated (going to drop them in Selenide 2.0). The point is that now user only needs to import one class Selenide.
* Added support for PhantomJS driver
* Suppress HtmlUnit useless warnings
* Method $.setValue() triggers onchange event with standard JavaScript instead of jQuery.
* Condition "empty" checks for both text and value.
* Added condition "exactText".
* Moved jquery-specific workarounds to a separate class JQuery
* Added selector "by" as a synonym for "byAttribute"
* Updated to selenium-java:2.30.0

=== 1.10 (Released 11.02.2013)
* Excluded HtmlUnit dependencies. These have too large size, and not everyone uses them.
* Added method $$().shouldHaveSize(n)
* Added methods $.exists(), isDisplayed(), $.text(), $.pressEnter(), $.followLink()
* Added methods $.selectOption(), $.selectOptionByValue(), $.getSelectedValue(), $.getSelectedText()
* Changed behaviour of methods byText() and withText(): now spaces in text are ignored
* Added method $.val(String) as an alternative for $.setValue(String) (opa JQuery style!)
* Added methods $.waitUntil() and $.waitWhile()
* Added method Selectors.byAttribute(name, value)
* Added Conditions appear, readonly and attribute(String)
* Added method switchTo() for easier supporting frames
* Method open() can use either absolute or relative URL
* Added method toWebElement() returning the original WebElement
* Added annotation BrowserStrategy
* Methods assertElement, assertVisible, assertHidden in DOM are deprecated.
* Renamed ShouldableWebElement to SelenideElement (shouldable still exists for compatibility)
* $$ does not implement WebElement anymore - it was useless feature.
* Now Selenide kills webdriver if it failed to close normally
* Moved useful methods to class Selenide. Class DOM will be marked as deprecated in version 1.11 and dropped in 2.0
* Updated to selenium-java:2.29.1

=== 1.9 (Released 5.01.2013)
* No need for waitFor/waitUntil methods. All the $(), getElement() and shouldXXX() methods wait for a few seconds until element appears or condition gets satisfied.
* Added support for PageObjects - see method DOM.page(Class)
* Added methods $().find() with index parameter
* Added method $().setValue()
* Added method DOM.getSelectedRadio()
* Updated to selenium-java:2.26.0
* Added initial support for phantomjs headless webkit browser (-Dbrowser=phantomjs)
* Added support for custom WebDriver initialization by defining com.codeborne.selenide.WebDriverProvider implementation via "browser" system property.

=== 1.8 (Released 29.11.2012)
* Changed Selectors.byText() behaviour - now it matches THE WHOLE TEXT, not a substring.
* A new method Selectors.withText() has been added that matches substring.
* Added option "selenide.start-maximized" (true/false) instead of (deprecated) option "chrome.switches".
* Added support for By.CssSelector to method DOM.getJQuerySelector()

=== 1.7 (Released 22.10.2012)
* Added file uploading functionality (file is taken from test classpath)
* Added methods $().should(), $().shouldHave, $().shouldBe(), $().shouldNot, $().shouldNotBe, $().find()
* Added method $().toString() for logging WebElement in human-readable format.
* Added wait-methods with CSS Selector parameter
* Added method DOM.confirm() for clicking on confirmation dialog (alert)
* Added support for Opera browser
* Added method Navigation.refresh() for reloading current page
* Added condition "present", "notPresent", "exist".
* Added selector "byText" and condition "matchesText" for matching elements by regex<|MERGE_RESOLUTION|>--- conflicted
+++ resolved
@@ -1,13 +1,7 @@
 == Changelog
-<<<<<<< HEAD
-
-=== 4.10 (planned to **.01.2018)
-* #641 fixed performance of $$ iteration -- thanks to @CaBocuk for PR 653
-=======
 === 4.10.0 (to be released)
-* #641 - Increased Elements Collection performance -- thanks to Artem Savosik @CaBocuk
+* #641 - Increased Elements Collection performance -- thanks to Artem Savosik @CaBocuk for PR 653
 * #639 - Add "User-Agent" header when downloading file -- thanks to Aleksandr Rasolka @rosolko
->>>>>>> 77dac816
 
 === 4.9.1 (released 31.12.2017)
 * fixed bug where disabled input fields were not handled properly by setValue()
