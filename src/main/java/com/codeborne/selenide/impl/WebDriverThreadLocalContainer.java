package com.codeborne.selenide.impl;

import com.codeborne.selenide.WebDriverProvider;
import org.openqa.selenium.*;
import org.openqa.selenium.chrome.ChromeDriver;
import org.openqa.selenium.chrome.ChromeOptions;
import org.openqa.selenium.firefox.FirefoxDriver;
import org.openqa.selenium.htmlunit.HtmlUnitDriver;
import org.openqa.selenium.ie.InternetExplorerDriver;
import org.openqa.selenium.internal.Killable;
import org.openqa.selenium.remote.DesiredCapabilities;
import org.openqa.selenium.remote.RemoteWebDriver;
import org.openqa.selenium.remote.SessionNotFoundException;
import org.openqa.selenium.remote.UnreachableBrowserException;
import org.openqa.selenium.support.events.EventFiringWebDriver;
import org.openqa.selenium.support.events.WebDriverEventListener;

import java.lang.reflect.Constructor;
import java.lang.reflect.InvocationTargetException;
import java.net.MalformedURLException;
import java.net.URL;
import java.util.ArrayList;
import java.util.Collection;
import java.util.List;
import java.util.Map;
import java.util.concurrent.ConcurrentHashMap;
import java.util.concurrent.ConcurrentLinkedQueue;
import java.util.concurrent.atomic.AtomicBoolean;

import static com.codeborne.selenide.Configuration.*;
import static com.codeborne.selenide.WebDriverRunner.*;
import static java.lang.Thread.currentThread;
import static org.openqa.selenium.remote.CapabilityType.*;

public class WebDriverThreadLocalContainer {
  protected List<WebDriverEventListener> listeners = new ArrayList<WebDriverEventListener>();
  protected Collection<Thread> ALL_WEB_DRIVERS_THREADS = new ConcurrentLinkedQueue<Thread>();
  protected Map<Long, WebDriver> THREAD_WEB_DRIVER = new ConcurrentHashMap<Long, WebDriver>(4);
  protected Proxy webProxySettings;

  protected final AtomicBoolean cleanupThreadStarted = new AtomicBoolean(false);

  protected void closeUnusedWebdrivers() {
    for (Thread thread : ALL_WEB_DRIVERS_THREADS) {
      if (!thread.isAlive()) {
        closeWebDriver(thread);
      }
    }
  }

  public void addListener(WebDriverEventListener listener) {
    listeners.add(listener);
  }

  public WebDriver setWebDriver(WebDriver webDriver) {
    THREAD_WEB_DRIVER.put(currentThread().getId(), webDriver);
    return webDriver;
  }
  
  public void setProxy(Proxy webProxy) {
	    webProxySettings=webProxy;
	  }

  protected boolean isBrowserStillOpen(WebDriver webDriver) {
    try {
      webDriver.getTitle();
      return true;
    } catch (UnreachableBrowserException e) {
      return false;
    } catch (NoSuchWindowException e) {
      return false;
    } catch (SessionNotFoundException e) {
      return false;
    }
  }

  public WebDriver getWebDriver() {
    WebDriver webDriver = THREAD_WEB_DRIVER.get(currentThread().getId());
    return webDriver != null ? webDriver : setWebDriver(createDriver());
  }

  public WebDriver getAndCheckWebDriver() {
    WebDriver webDriver = THREAD_WEB_DRIVER.get(currentThread().getId());
    if (webDriver != null) {
      if (isBrowserStillOpen(webDriver)) {
        return webDriver;
      }
      else {
        System.out.println("Webdriver has been closed meanwhile. Let's re-create it.");
        closeWebDriver();
      }
    }
    return setWebDriver(createDriver());

  }

  public void closeWebDriver() {
    closeWebDriver(currentThread());
  }

  protected void closeWebDriver(Thread thread) {
    ALL_WEB_DRIVERS_THREADS.remove(thread);
    WebDriver webdriver = THREAD_WEB_DRIVER.remove(thread.getId());

    if (webdriver != null && !holdBrowserOpen) {
      System.out.println(" === CLOSE WEBDRIVER: " + thread.getId() + " -> " + webdriver);

      try {
        webdriver.quit();
      }
      catch (UnreachableBrowserException ignored) {
        // It happens for Firefox. It's ok: browser is already closed.
      }
      catch (WebDriverException cannotCloseBrowser) {
        System.err.println("Cannot close browser normally: " + Cleanup.of.webdriverExceptionMessage(cannotCloseBrowser));
      }
      finally {
        killBrowser(webdriver);
      }
    }
  }

  protected void killBrowser(WebDriver webdriver) {
    if (webdriver instanceof Killable) {
      try {
        ((Killable) webdriver).kill();
      } catch (Exception e) {
        System.err.println("Failed to kill browser " + webdriver + ':');
        e.printStackTrace();
      }
    }
  }

  public void clearBrowserCache() {
    WebDriver webdriver = THREAD_WEB_DRIVER.get(currentThread().getId());
    if (webdriver != null) {
      webdriver.manage().deleteAllCookies();
    }
  }

  public String getPageSource() {
    return getWebDriver().getPageSource();
  }

  public String getCurrentUrl() {
    return getWebDriver().getCurrentUrl();
  }

  protected WebDriver createDriver() {
    WebDriver webdriver = remote != null ? createRemoteDriver(remote, browser) :
        CHROME.equalsIgnoreCase(browser) ? createChromeDriver() :
            isFirefox() ? createFirefoxDriver() :
                isHtmlUnit() ? createHtmlUnitDriver() :
                    isIE() ? createInternetExplorerDriver() :
                        isPhantomjs() ? createPhantomJsDriver() :
                            isOpera() ? createOperaDriver() :
                                isSafari() ? createSafariDriver() :
                                  createInstanceOf(browser);
    webdriver = maximize(webdriver);

    System.out.println(" === CREATE WEBDRIVER: " + currentThread().getId() + " -> " + webdriver);

    return markForAutoClose(listeners.isEmpty() ? webdriver : addListeners(webdriver));
  }

  protected WebDriver addListeners(WebDriver webdriver) {
    EventFiringWebDriver wrapper = new EventFiringWebDriver(webdriver);
    for (WebDriverEventListener listener : listeners) {
      wrapper.register(listener);
    }
    return wrapper;
  }

  protected WebDriver markForAutoClose(WebDriver webDriver) {
    ALL_WEB_DRIVERS_THREADS.add(currentThread());

    if (!cleanupThreadStarted.get()) {
      synchronized (cleanupThreadStarted) {
        if (!cleanupThreadStarted.get()) {
          new UnusedWebdriversCleanupThread().start();
          cleanupThreadStarted.set(true);
        }
      }
    }
    Runtime.getRuntime().addShutdownHook(new WebdriversFinalCleanupThread(currentThread()));
    return webDriver;
  }

  protected WebDriver createChromeDriver() {
<<<<<<< HEAD
    ChromeOptions options = new ChromeOptions();
    options.addArguments("test-type");
    return new ChromeDriver(options);
=======
	  DesiredCapabilities capabilities = createCommonCapabilities();
      ChromeOptions options = new ChromeOptions();
      options.addArguments("test-type");
      capabilities.setCapability(ChromeOptions.CAPABILITY, options);
      return new ChromeDriver(capabilities);
>>>>>>> fcb84260
  }

  protected WebDriver createFirefoxDriver() {
	DesiredCapabilities capabilities = createCommonCapabilities();
    return new FirefoxDriver(capabilities);
  }

  protected WebDriver createHtmlUnitDriver() {
    DesiredCapabilities capabilities = DesiredCapabilities.htmlUnitWithJs();
    capabilities.merge(createCommonCapabilities());
    capabilities.setCapability(HtmlUnitDriver.INVALIDSELECTIONERROR, true);
    capabilities.setCapability(HtmlUnitDriver.INVALIDXPATHERROR, false);
    if (browser.indexOf(':') > -1) {
      // Use constants BrowserType.IE, BrowserType.FIREFOX, BrowserType.CHROME etc.
      String emulatedBrowser = browser.replaceFirst("htmlunit:(.*)", "$1");
      capabilities.setVersion(emulatedBrowser);
    }
    return new HtmlUnitDriver(capabilities);
  }

  protected WebDriver createInternetExplorerDriver() {
    DesiredCapabilities capabilities = createCommonCapabilities();
    return new InternetExplorerDriver(capabilities);
  }

  protected WebDriver createPhantomJsDriver() {
    return createInstanceOf("org.openqa.selenium.phantomjs.PhantomJSDriver");
  }

  protected WebDriver createOperaDriver() {
    return createInstanceOf("com.opera.core.systems.OperaDriver");
  }

  protected WebDriver createSafariDriver() {
    return createInstanceOf("org.openqa.selenium.safari.SafariDriver");
  }

  protected WebDriver maximize(WebDriver driver) {
    if (startMaximized) {
      try {
        if (isChrome()) {
          maximizeChromeBrowser(driver.manage().window());
        }
        else {
          driver.manage().window().maximize();
        }
      }
      catch (Exception cannotMaximize) {
        System.out.println("Cannot maximize " + browser + ": " + cannotMaximize);
      }
    }
    return driver;
  }

  protected void maximizeChromeBrowser(WebDriver.Window window) {
    // Chrome driver does not yet support maximizing. Let' apply black magic!
    java.awt.Toolkit toolkit = java.awt.Toolkit.getDefaultToolkit();

    Dimension screenResolution = new Dimension(
        (int) toolkit.getScreenSize().getWidth(),
        (int) toolkit.getScreenSize().getHeight());

    window.setSize(screenResolution);
    window.setPosition(new org.openqa.selenium.Point(0, 0));
  }

  protected WebDriver createInstanceOf(String className) {
    try {
      DesiredCapabilities capabilities = createCommonCapabilities();
      capabilities.setJavascriptEnabled(true);
      capabilities.setCapability(TAKES_SCREENSHOT, true);
      capabilities.setCapability(ACCEPT_SSL_CERTS, true);
      capabilities.setCapability(SUPPORTS_ALERTS, true);

      Class<?> clazz = Class.forName(className);
      if (WebDriverProvider.class.isAssignableFrom(clazz)) {
        return ((WebDriverProvider) clazz.newInstance()).createDriver(capabilities);
      } else {
        Constructor<?> constructor = Class.forName(className).getConstructor(Capabilities.class);
        return (WebDriver) constructor.newInstance(capabilities);
      }
    }
    catch (InvocationTargetException e) {
      throw runtime(e.getTargetException());
    }
    catch (Exception invalidClassName) {
      throw new IllegalArgumentException(invalidClassName);
    }
  }

  protected RuntimeException runtime(Throwable exception) {
    return exception instanceof RuntimeException ? (RuntimeException) exception : new RuntimeException(exception);
  }

  protected WebDriver createRemoteDriver(String remote, String browser) {
    try {
      DesiredCapabilities capabilities = createCommonCapabilities();
      capabilities.setBrowserName(browser);
      return new RemoteWebDriver(new URL(remote), capabilities);
    } catch (MalformedURLException e) {
      throw new IllegalArgumentException("Invalid 'remote' parameter: " + remote, e);
    }
  }

  protected DesiredCapabilities createCommonCapabilities(){
      DesiredCapabilities browserCapabilities = new DesiredCapabilities();
      if(webProxySettings!=null){
    	  browserCapabilities.setCapability(PROXY, webProxySettings);
      }
      return browserCapabilities;
  }
  
  protected class WebdriversFinalCleanupThread extends Thread {
    private final Thread thread;

    public WebdriversFinalCleanupThread(Thread thread) {
      this.thread = thread;
    }

    @Override
    public void run() {
      closeWebDriver(thread);
    }
  }

  protected class UnusedWebdriversCleanupThread extends Thread {
    public UnusedWebdriversCleanupThread() {
      setDaemon(true);
      setName("Webdrivers killer thread");
    }

    @Override
    public void run() {
      while (true) {
        closeUnusedWebdrivers();
        try {
          Thread.sleep(100);
        } catch (InterruptedException e) {
          Thread.currentThread().interrupt();
          break;
        }
      }
    }
  }
}<|MERGE_RESOLUTION|>--- conflicted
+++ resolved
@@ -58,8 +58,8 @@
   }
   
   public void setProxy(Proxy webProxy) {
-	    webProxySettings=webProxy;
-	  }
+    webProxySettings=webProxy;
+  }
 
   protected boolean isBrowserStillOpen(WebDriver webDriver) {
     try {
@@ -91,7 +91,6 @@
       }
     }
     return setWebDriver(createDriver());
-
   }
 
   public void closeWebDriver() {
@@ -187,21 +186,15 @@
   }
 
   protected WebDriver createChromeDriver() {
-<<<<<<< HEAD
+    DesiredCapabilities capabilities = createCommonCapabilities();
     ChromeOptions options = new ChromeOptions();
     options.addArguments("test-type");
-    return new ChromeDriver(options);
-=======
-	  DesiredCapabilities capabilities = createCommonCapabilities();
-      ChromeOptions options = new ChromeOptions();
-      options.addArguments("test-type");
-      capabilities.setCapability(ChromeOptions.CAPABILITY, options);
-      return new ChromeDriver(capabilities);
->>>>>>> fcb84260
+    capabilities.setCapability(ChromeOptions.CAPABILITY, options);
+    return new ChromeDriver(capabilities);
   }
 
   protected WebDriver createFirefoxDriver() {
-	DesiredCapabilities capabilities = createCommonCapabilities();
+    DesiredCapabilities capabilities = createCommonCapabilities();
     return new FirefoxDriver(capabilities);
   }
 
@@ -304,8 +297,8 @@
 
   protected DesiredCapabilities createCommonCapabilities(){
       DesiredCapabilities browserCapabilities = new DesiredCapabilities();
-      if(webProxySettings!=null){
-    	  browserCapabilities.setCapability(PROXY, webProxySettings);
+      if (webProxySettings!=null){
+        browserCapabilities.setCapability(PROXY, webProxySettings);
       }
       return browserCapabilities;
   }
