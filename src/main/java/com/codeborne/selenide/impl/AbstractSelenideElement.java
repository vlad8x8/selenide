--- conflicted
+++ resolved
@@ -1,13 +1,5 @@
 package com.codeborne.selenide.impl;
 
-<<<<<<< HEAD
-import com.codeborne.selenide.*;
-import com.codeborne.selenide.ex.ElementNotFound;
-import com.codeborne.selenide.ex.ElementShould;
-import com.codeborne.selenide.ex.ElementShouldNot;
-import org.openqa.selenium.*;
-import org.openqa.selenium.support.ui.Select;
-=======
 import static com.codeborne.selenide.Condition.*;
 import static com.codeborne.selenide.Configuration.*;
 import static com.codeborne.selenide.Selectors.*;
@@ -15,7 +7,7 @@
 import static com.codeborne.selenide.WebDriverRunner.*;
 import static com.codeborne.selenide.impl.WebElementProxy.*;
 import static java.lang.System.*;
->>>>>>> 16824e52
+import static java.lang.Thread.currentThread;
 
 import java.io.File;
 import java.io.IOException;
@@ -434,7 +426,6 @@
     return proxy;
   }
 
-<<<<<<< HEAD
   protected File uploadFromClasspath(SelenideElement inputField, String... fileName) throws URISyntaxException, IOException {
     File[] files = new File[fileName.length];
     for (int i = 0; i < fileName.length; i++) {
@@ -446,10 +437,6 @@
 
   protected File findFileInClasspath(String name) throws URISyntaxException {
     URL resource = currentThread().getContextClassLoader().getResource(name);
-=======
-  protected File uploadFromClasspath(WebElement inputField, String fileName) throws URISyntaxException, IOException {
-    URL resource = Thread.currentThread().getContextClassLoader().getResource(fileName);
->>>>>>> 16824e52
     if (resource == null) {
       throw new IllegalArgumentException("File not found in classpath: " + name);
     }
