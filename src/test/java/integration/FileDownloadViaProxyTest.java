--- conflicted
+++ resolved
@@ -21,27 +21,17 @@
 class FileDownloadViaProxyTest extends IntegrationTest {
   private File folder = new File(Configuration.reportsFolder);
 
-<<<<<<< HEAD
   @BeforeEach
   void setUp() {
-=======
-  @Before
-  public void setUp() {
-    assumeFalse(isPhantomjs()); // Why it's not working in PhantomJS? It's magic for me...
->>>>>>> 5aae8a1c
+    Assumptions.assumeFalse(isPhantomjs()); // Why it's not working? It's magic for me...
+
     close();
     Configuration.fileDownload = PROXY;
     openFile("page_with_uploads.html");
   }
 
   @Test
-<<<<<<< HEAD
   void downloadsFiles() throws IOException {
-    Assumptions.assumeFalse(isPhantomjs()); // Why it's not working? It's magic for me...
-
-=======
-  public void downloadsFiles() throws IOException {
->>>>>>> 5aae8a1c
     File downloadedFile = $(byText("Download me")).download();
 
     assertThat(downloadedFile.getName())
@@ -53,13 +43,7 @@
   }
 
   @Test
-<<<<<<< HEAD
   void downloadsFileWithCyrillicName() throws IOException {
-    Assumptions.assumeFalse(isPhantomjs()); // Why it's not working? It's magic for me...
-
-=======
-  public void downloadsFileWithCyrillicName() throws IOException {
->>>>>>> 5aae8a1c
     File downloadedFile = $(byText("Download file with cyrillic name")).download();
 
     assertThat(downloadedFile.getName())
