--- conflicted
+++ resolved
@@ -1,15 +1,10 @@
 package com.codeborne.selenide.impl;
 
-<<<<<<< HEAD
 import java.util.List;
 
 import com.codeborne.selenide.SelenideElement;
 import org.assertj.core.api.WithAssertions;
 import org.junit.jupiter.api.Test;
-=======
-import com.codeborne.selenide.SelenideElement;
-import org.junit.Test;
->>>>>>> 0197804c
 import org.openqa.selenium.By;
 import org.openqa.selenium.SearchContext;
 import org.openqa.selenium.WebElement;
@@ -47,17 +42,6 @@
       .isEqualTo("By.name: selenide");
   }
 
-<<<<<<< HEAD
-  @Test
-  void testGetElementsMethod() {
-    BySelectorCollection bySelectorCollection = spy(new BySelectorCollection(new NotWebElement(), By.name("selenide")));
-    assertThat(bySelectorCollection.getElements().get(0))
-      .isEqualTo(mockedWebElement);
-    verify(bySelectorCollection, times(1)).getActualElements();
-  }
-
-=======
->>>>>>> 0197804c
   private class NotWebElement implements SearchContext {
     @Override
     public List<WebElement> findElements(By by) {
