package com.codeborne.selenide.impl;

import java.util.List;

import com.codeborne.selenide.Condition;
import org.assertj.core.api.WithAssertions;
import org.junit.jupiter.api.Test;
import org.openqa.selenium.WebElement;

import static java.util.Arrays.asList;
import static org.mockito.Mockito.mock;
import static org.mockito.Mockito.when;

class FilteringCollectionTest implements WithAssertions {
  @Test
  void testGetActualElement() {
    WebElement mockedWebElement1 = mock(WebElement.class);
    WebElement mockedWebElement2 = mock(WebElement.class);

    when(mockedWebElement1.isDisplayed()).thenReturn(false);
    when(mockedWebElement2.isDisplayed()).thenReturn(true);

    WebElementsCollection mockedCollection = mock(WebElementsCollection.class);
    when(mockedCollection.getElements()).thenReturn(asList(mockedWebElement1, mockedWebElement2));
    FilteringCollection filteringCollection = new FilteringCollection(mockedCollection, Condition.visible);

<<<<<<< HEAD
    List<WebElement> actualElements = filteringCollection.getActualElements();
    assertThat(actualElements)
      .hasSize(1);
    assertThat(actualElements.get(0))
      .isEqualTo(mockedWebElement2);
=======
    List<WebElement> actualElements = filteringCollection.getElements();
    assertEquals(1, actualElements.size());
    assertEquals(mockedWebElement2, actualElements.get(0));
>>>>>>> 0197804c
  }

  @Test
  void testDescription() {
    WebElementsCollection mockedCollection = mock(WebElementsCollection.class);
    when(mockedCollection.description()).thenReturn("Collection description");
    FilteringCollection filteringCollection = new FilteringCollection(mockedCollection, Condition.visible);
    assertThat(filteringCollection.description())
      .isEqualTo("Collection description.filter(visible)");
  }
}<|MERGE_RESOLUTION|>--- conflicted
+++ resolved
@@ -24,17 +24,11 @@
     when(mockedCollection.getElements()).thenReturn(asList(mockedWebElement1, mockedWebElement2));
     FilteringCollection filteringCollection = new FilteringCollection(mockedCollection, Condition.visible);
 
-<<<<<<< HEAD
-    List<WebElement> actualElements = filteringCollection.getActualElements();
+    List<WebElement> actualElements = filteringCollection.getElements();
     assertThat(actualElements)
       .hasSize(1);
     assertThat(actualElements.get(0))
       .isEqualTo(mockedWebElement2);
-=======
-    List<WebElement> actualElements = filteringCollection.getElements();
-    assertEquals(1, actualElements.size());
-    assertEquals(mockedWebElement2, actualElements.get(0));
->>>>>>> 0197804c
   }
 
   @Test
