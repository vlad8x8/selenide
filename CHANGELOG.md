# Changelog

<<<<<<< HEAD
## 5.14.0
* #1194 added method `$$.shouldHave(itemWithText("any text"))`  --  thanks to Luis Serna for PR #1194
* #1166 added method `SelenideDriver.screenshot(fileName)`  --  see PR #1227
* #1224 added method `SelenideDriver.screenshot(OutputType)`  --  see PR #1231 
* upgraded to WebDriverManager 4.1.0

## 5.13.0 (released 08.07.2020)
=======
## 5.13.1 (released 31.08.2020)
* #1235 escape downloads path on Windows

## 5.13.0 (released 08.08.2020)
>>>>>>> d24c74a8
* #1156 Method text("") fails if null or empty string is given  -- thanks to Roman S.A. for PR #1186
* #997 Avoid logging redundant `findElements` calls when executing `$.findAll()`  --  see PR #1193
* #967 improve error messages for collections  --  see PR #1189
* #1191 $.getWrappedElement waits again for the element  --  see PR #1203
* upgraded to BrowserUpProxy 2.1.1
* #943 upload multiple files without JS tricks (just using newline character)  --  see PR #1188
* #1196 Download files with forbidden characters in name (those characters are replaced with underscore)  -- see PR #1199
* #1206 write webdriver log to a file  --  see PR #1207
* #1212 experimental feature: add file download mode FOLDER  --  see PR #1213 and #1215

## 5.12.2 (released 29.05.2020)
* #1172 don't close browser if `holdBrowserOpen=true`  --  see PR #1176
* #1179 fix @Nonnull annotation for methods getText(), innerText(), innerHtml(), getSelectedText()  --  see PR #1181

## 5.12.1 (released 25.05.2020)
* Enable running Selenide without "selenium-ie-driver.jar" "selenium-opera-driver.jar" etc.
* #1170 fixed Concurrent modification exception in WebDriverFactory  -- see PR #1171
* #1169 fix merging capabilities of types Array and List  --  see PR #1174

## 5.12.0 (released 23.05.2020)
* #1133 disable annoying "save password?" dialog  --  see PR #1134
* #676, #1097 Allow passing of driver-specific options from a configuration  --  see PR #1155.
  * Thanks to Boris Osipov for PR #1103 
  * Thanks to @SeleniumTestAB for PR #1095 
* #1109 Enable "mobile emulation" mode in grid --  see PR #1163
* #1139 Cannot set Firefox preference via system properties  --  see PR #1165
* #1093 Enable "ACCEPT_INSECURE_CERTS" setting for chromium-based Edge versions  --  see PR #1167
* #1149 Upgrade to WebDriverManager 4.0.0
* upgrade to browserup-proxy-core:2.1.0
* #1138 fix 'emptyMethod' folder name  --  thanks to Denis Gaievskyi for PR #1138
* #1140 Nullity annotations for the most used APIs  --  thanks to Yuriy Artamonov for PR #1140 and #1144
* refactoring: Extract duplicated code  --  thanks to Yuriy Artamonov for PR #1143
* Add missing findAll with CSS selector to SelenideDriver  --  thanks to Yuriy Artamonov for PR #1145

## 5.11.1 (released 21.04.2020)
* #1130 fix "because" condition for unexisting elements
* #1114 strictly require slf4j only when using @TextReport rule/extension/listener

## 5.11.0 (released 19.04.2020)

Breaking changes:
* #368 $("#missingElement").shouldNotHave(text("whatever")) now throws an exception    -- See PR #1116
* #1114 throw a clear error message if SLF4J is not properly configured  --  see PR #1115
* #1015 $.getWrappedElement() does not wait for timeout if element doesn't exist  --  see PR #1124

Features & bugfixes:
* #996 Add MatchAttributeWithValue condition -- thanks to Dmytro Stekanov for PR #1100
* #1029 Add opportunity to get screenshots for the current thread -- thanks to Dmytro Stekanov for PR #1125 
* Add CheckReturnValue annotation for methods that only return value  --  thanks to Yuriy Artamonov for PR #1106
* Add missing byTagName to Selectors to make it consistent with By  --  thanks to Yuriy Artamonov for PR #1104
* #1072 Normalize reports URL with spaces -- thanks to Dmytro Stekanov for PR #1098
* #1119 disable annoying popup about extensions in Chrome  --  see PR #1120
* make selectorMode and assertionMode configurable via system properties  --  see commit 231597eb6229e

See https://github.com/selenide/selenide/milestone/94?closed=1

## 5.10.0 (released 18.03.2020)
* #1014 Add support for Shadow DOM  --  thanks to Dmytro Stekanov for #1090
* #1021 Selenide does not fetch BrowserUpProxy dependency by default  --  see PR #1094
* #1091 Migrated Guava API to the equivalent Java API  --  thanks to Wladimir Schmidt for PR #1091
* #1032 Add quotes around selectors in Selenide logger  --  thanks to Dmytro Stekanov for #1092
* #1069 add condition `$.shouldBe(image)`  --  thanks to Dmytro Stekanov for #1086
* #1060 fix finding element by an attribute which contains quotes  --  thanks to Denys Lystopadskyy for PR #1062 

## 5.9.0 (released 10.03.2020)
* #1065 add method $.download(FileFilter)  --  see PR #1080
* #1061 IE 3.150 doesn't start  --  thanks to Boris Osipov for PR #1075
* #1039 Microsoft Edge doesn't start  --  thanks to Boris Osipov for PR #1084

## 5.8.0 (released 28.02.2020)
* #662 Added Condition with Predicate<WebElement> parameter as alternative to check element conditions  --  thanks to Dmytro Stekanov for #1059
* #845 Added methods $.sibling() and $.preceding()  --  thanks to Dmytro Stekanov for #1064
* #994 Added method to check content of ":before" and other pseudo elements  --  thanks to Denys Shynkarenko for PR #1045
* #1071 Fixing issue when SoftAssertionsExtension for JUnit5 sometimes marked passed tests as failed 
* $.click() now clicks the CENTER of element (also for Configuration.clickViaJS=true)  

## 5.7.0 (released 07.02.2020)
* #1025 Add setting `Configuration.downloadsFolder` --  thanks to Dmytro Stekanov for PR #1041
* #1057 Download files to `Configuration.downloadsFolder` instead of ~/Downloads
* #399 Add method for switching to a window with custom timeout  --  thanks to Dmytro Stekanov for PR #1054
* #990 show "readonly" attribute of element  --  thanks to Dmytro Stekanov for PR #1042
* #991 fix IndexOutOfBoundsException when searching from first/last element of empty collection  --  thanks to Dmytro Stekanov for PR #1043
* #814 #880 fix Screenshots  --  thanks to Petro Ovcharenko for PR #1052
* #1049 use env variable BUILD_URL (no need to add BUILD_URL to system properties anymore)  --  thanks to GongYi for PR #1049 
* #1049 fix path to screenshots in Jenkins for multi-module maven projects  --  thanks to GongYi for PR #1049 
* upgrade to WebDriverManager 3.8.1,  see https://github.com/bonigarcia/webdrivermanager/compare/webdrivermanager-3.8.1...master

## 5.6.1 (released 14.01.2020)
* #1030 Add method Selenide.executeAsyncScript()  --  thanks to Thierry Ygé @tyge68 for PR https://github.com/selenide/selenide/pull/1031
* fix #1034 Selenide cannot download file if response doesn't contain "Content-Disposition" header,  see PR https://github.com/selenide/selenide/pull/1035
* fix method WebDriverRunner.using(): don't close the webdriver itself,  see https://github.com/selenide/selenide/commit/4d1b19972d
* upgrade to WebDriverManager 3.8.0,  see https://github.com/bonigarcia/webdrivermanager/compare/webdrivermanager-3.8.0...master

## 5.6.0 (released 26.12.2019)
* #1019 Migrate from BrowserMob to BrowserUp proxy   --  thanks to Aliaksandr Rasolka for PR #1020

## 5.5.1 (released 29.11.2019)
* #1008 add support for system property "chromeoptions.mobileEmulation"  --  see PR #1011
* #1016 deprecate method `Selenide.close()`  --  see PR #1017

## 5.5.0 (released 31.10.2019)
* #923 Migrate from JUL to SLF4J  --  thanks to Gleb Schukin @gschukin for PR #926
* Remove HtmlUnit dependency  --  thanks to Aliaksandr Rasolka for PR #1003
* Remove PhantomJS dependency  --  thanks to Aliaksandr Rasolka for PR #998
* Remove built-in support for Safari browser  (but you can still use Safari, see https://github.com/selenide/selenide/wiki/Safari)
* Remove built-in support for jbrowser driver
* #1000 make `$.execute(command)` generic: it now can return any value, or even be Void  --  see PR #1001
* #999 make `holdBrowserOpen` setting work again  --  see PR #1005
* #907 take a screenshot in case of `DialogTextMismatch` error  --  thanks to Nick Holloway @nwholloway for PR #986
* refactor ScreenShotLaboratory  --  thanks to @SeleniumTestAB for PRs #1004 and #1006
* add "selenide.remote" to exception info (in addition to "selenide.url" and "selenide.baseUrl")  --  see commit ba4f0544448de

## 5.4.1 (released 16.10.2019)
* bugfix: close webdriver in the end of all tests

## 5.4.0 (released 16.10.2019)
* #862 #902 #954 #922 fix "IllegalStateException WebDriver has been closed" (with a heavy heart!)   --  see PR #989
* #896 Do close the browser in SelenideDriver.close()  --  see PR #989
* #993 shorten the error message as it was before Selenide 5.3.1
* #976 add method "using" to easy switch between webdrivers
* #963 fail fast if xpath for searching inside a web element starts with /    --   see PR #975
* upgrade to webdrivermanager:3.7.1
* exclude old Guava dependency coming from net.lightbody.bmp:browsermob-core:2.1.5

## 5.3.1 (released 08.09.2019)
* #234 add a screenshot to error message in Maven too  -- see PR #972

## 5.3.0 (released 02.09.2019)
* support URLs with newlines
* #469 improve error message of OR condition
* #970 improve error message of `shouldHave(attribute("href", ..."))`
* upgrade to webdrivermanager:3.6.2
* add custom command executor

## 5.2.8 (released 03.08.2019)
* #961 Fix spam in logs "Failed to get attributes via JS..."
* #930 Make method Condition.applyNull() overridable

## 5.2.7 (released 01.08.2019)
* #928 fix paradoxical "IllegalStateException: You need to call open(url) first" from open method
* One more fix for $.toString() in Appium (iOS)

## 5.2.6 (released 22.07.2019)
* #496 Another fix for $.toString() in Appium

## 5.2.5 (released 19.07.2019)
* #496 Fix $.toString() in Appium
* add Selenide.open() without string parameter  -- thanks to @yaroslav-orel for PR #956
* Append condition explanation to $$.toString()  --  thanks to Roman Kliuha for PR #904

## 5.2.4 (released 20.06.2019)
* upgrade to WebDriverManager 3.6.1
* fixed ScreenShooterExtension for JUnit5: now it takes screenshots for ALL errors (except UIAssertionError)
* #454 $$.shouldHave(texts()) checks size of collection -- thanks to A.Smashentsev for PR #944
* Fix proxy server on localhost for Chrome72+ and Firefox 67+  --  see https://github.com/selenide/selenide/pull/950
* Now method $.click(offsetX, offsetY) calculates coordinates from the CENTER of element (not upper left corner)

## 5.2.3 (released 07.05.2019)
* upgrade to WebDriverManager 3.4.0
* upgrade to htmlunit 2.34.1
* upgrade to htmlunitDriver 2.34.0
* #915 Add support for `open("about:blank")`
* #927 Log event listener improvements  --  thanks to @pavelpp for PR
* #912 (refactoring) extract Conditions to separate classes

## 5.2.2 (released 15.03.2019)
* upgrade to WebDriverManager 3.3.0

## 5.2.1 (released 13.03.2019)
* add WDM support for Chrome 73 and 74

## 5.2.0 (released 19.02.2019)
* #883 Enhanced chromeoptions arguments and preferences
* #865 Add aliases for $ and $$ for Kotlin  --  thanks to @jkromski for PR #870
* #766 Add method $.shouldHave(selectedText("oo ba"));  --  thanks to @symonk for PR #876
* #838 remove chrome maximization black magic --  see PR #901

## 5.1.0 (released 14.12.2018)
* Upgrade to selenium-java 3.141.59
* #872 fix importing Selenide Gradle project to IDEA  --  thanks to jkromski-fh for PR #872
* #201 can click elements with zero opacity  -- thanks to @vinogradoff for PR #874
* #878 fix NPE when webdriver is created by user, and therefore Selenide proxy was not started  -- see PR #888
* #867 user can switch between custom webdrivers many times  -- see PR #890
* #892 generate unique location for every downloaded file  -- see PR #893

## 5.0.1 (released 07.11.2018)
* Upgrade to selenium-java 3.141.5
* #855 Lock chromedriver version for chrome 70
* #747 fixed IndexOutOfBounds if CollectionElement does not exist  --  thanks to Denys Shynkarenko for PR #837 
* #844 fixed ClassCastException in `$$.toArray()`  --  thanks to BorisOsipov for PR #847 
* #840 generate random file name if failed to extract it from URL or http header

## 5.0.0 (released 10.10.2018)
* #354 Create non-static alternative for Configuration (Config) and Selenide (SelenideDriver). Now you can run 2 browsers in a test.
* Move inner classes AssertionMode, SelectorMode, FileDownloadMode from Configuration to package `com.codeborne.selenide`
* #809 $ and $$ should throw a clear error message if browser is not opened yet (or has already been closed)
* #809 when waiting for a condition, catch explicitly only needed exceptions instead of `Throwable` which is too generic. It does not make sense to wait for 4 seconds in case of IllegalStateException, FileNotFoundException etc.
* throw ElementIsNotClickableException instead of ElementNotFoundException if element is covered by other element
* #809 Method $ will NOT automatically open a browser (if you forgot to call `open(url)` before)
* Selenide now throws an exception if `Configuration.fileDownload == PROXY`, but `Configuration.proxyEnabled == false`. You will need to set `Configuration.proxyEnabled` to `true`.  
* #811 Make Chrome the default browser   --  thanks to @rosolko for PR #812 
* #810 do NOT maximize browser by default   --  thanks to @rosolko for PR #812 
* #810 set browser size to 1366x768 by default   --  thanks to @rosolko for PR #812 
* #806 Remove deprecated APIs   --  thanks to @rosolko for PR #812 
* #817 fix "FirefoxDriverFactory overwrites Firefox profile provided by Configuration"  --  thanks @BorisOsipov for PR #821
* bugfix: method Selenide.download() should not fail if there is no opened browser yet
* #825 Upgrade to WebDriverManager 3.0.0 (again)
* #825 Add a workaround for WebDriverManager issue when it calls github too often and gets 403 error
* #832 Added support for screenshots outside of "user.dir" in CI server

Technical changes (probably should not affect end users):
* Move junit5-api dependency to compile level
* upgrade to htmlunitdriver 2.33.0
* Move constants IE, FIREFOX etc from class `WebDriverRunner` to its parent class `Browsers`
* Move classes `Selenide`, `WebDriverRunner`, `Configuration` to subfolder `statics`. 
* Move default settings logic from `Configuration` to `SelenideConfig`. 

## 4.14.2 (released 22.09.2018)
* Upgrade to htmlunit 2.33
* Upgrade to Sizzle 2.3.4-pre
* #804 avoid throwing NPE when `Configuration.reportsFolder` is null

## 4.14.1 (released 06.09.2018)
* Upgrade to WebDriverManager 3.0.0
* #794 Removed unused setting `Configuration.dismissModalDialogs`  -- see PR https://github.com/selenide/selenide/pull/795
* Removed unused setting Configuration.openBrowserTimeoutMs
* #798 Remove deprecated method $.followLink()  -- see PR https://github.com/selenide/selenide/pull/799

## 4.14.0 (released 29.08.2018)
* #784 Enable BasicAuth through Selenide proxy server  -- see https://github.com/selenide/selenide/pull/785
* #788 Add setting to enable/disable proxy server
* #789 Remove `?timestamp` parameter for IE

## 4.13.0 (released 20.08.2018)
* #771 Added method `$.lastChild()` for retrieving the last child element of a given element
* #601 Added collection checks with a custom timeout  --  see PR #781
* #782 Added method `Selenide.download(url)`

* #773 Upgraded to Selenium 3.14.0. 
  SelenideElement does not implement the following deprecated interfaces
  anymore: FindsByLinkText, FindsById, FindsByName, FindsByTagName, FindsByClassName, FindsByCssSelector, FindsByXPath, HasIdentity

* #273 Method `switchTo().alert()` now throws `NoAlertPresentException` instead of `TimeoutException`  -- thanks to @tsukakei for PR #774
* #709 Fixed a misleading error message $.selectOptionByValue() reports  -- thanks to Keita Tsukamoto for PR #780
* #734 Fixed incorrect filename of downloaded file  -- thanks to @rosolko for PR 768
* #783 Upgraded to webdrivermanager 2.2.5   -- see [changelog](https://github.com/bonigarcia/webdrivermanager/blob/master/changelog)
* #775 Upgrade to htmlunit 2.32.1
* #778 Fixed Selenide tests for FireFox

## 4.12.3 (released 17.07.2018)
* [#696](https://github.com/selenide/selenide/issues/696) Reload collection on every method call
* [#758](https://github.com/selenide/selenide/issues/758) Timeout for downloading files  --  thanks to Yuri Ivanov @YuriIvanov
* [#757](https://github.com/selenide/selenide/pull/757) Add support for JUnit5  --  thanks to Aliaksandr Rasolka @rosolko
* [#757](https://github.com/selenide/selenide/pull/757) Upgrade Selenide own tests to JUnit5 and AssertJ  --  thanks to Aliaksandr Rasolka @rosolko

## 4.12.2

* [#749](https://github.com/selenide/selenide/pull/749) Added because method to CollectionCondition -- thanks to Mikhail Sidelnikov @sidelnikovmike
* [#695](https://github.com/selenide/selenide/issues/695) Do not open a browser if `Configuration.reopenBrowserOnFail` is `false` and user has not set webdriver manually 
* Upgrade selenium to 3.13.0 version
* Upgrade webdrivermanager to 2.2.3 version

## 4.12.1 (released 02.06.2018)

* fix support for alert/confirm dialogs in headless chrome/firefox

## 4.12.0 (released 30.05.2018)

* PR #735 Incorrect filename of downloaded file issued in #735 -- thanks to Aliaksandr Rasolka @rosolko
* PR #736 Provide webdrivermanager on api level -- thanks to Aliaksandr Rasolka @rosolko
* PR #737 Add threadId to log messages on closeWebDriver() -- thanks to Alexander Poleschuk @AlexanderPoleschuk
* PR #741 Use selenium refresh for selenide refresh instead of reopen current url issued in #740 -- thanks to Aliaksandr Rasolka @rosolko
* PR #744 Refactor dependencies and introduce sonarqube instead of coveralls issued in #702 -- thanks to Aliaksandr Rasolka @rosolko
* PR #751 Fix isHeadless method isn't working for headless browser in #750 -- thanks to Aliaksandr Rasolka @rosolko

## 4.11.4 (released 09.05.2018)

* PR #673 Redirect tons of firefox logs to /dev/null -- thanks to Aliaksandr Rasolka @rosolko for PR #732
* upgrade to selenium 3.12.0
* upgrade to gson:2.8.4
* upgrade to guava:25.0

## 4.11.3 (released 07.05.2018)

* PR #730 Fix duplicating screenshots on error issue #729 -- thanks to Boris Osipov @BorisOsipov
* PR #727 Add cssValue condition issued in #628 -- thanks to Aliaksandr Rasolka @rosolko
* PR #726 fixed browserBinary usage on remote server issue #725 -- thanks to Alexei Vinogradov @vinogradoff
* PR #731 Add ability to get browser mob proxy instance -- thanks to Aliaksandr Rasolka @rosolko

## 4.11.2 (released 25.04.2018)

* PR #718 introduce setValueChangeEvent option -- thanks to @MikeShysh
* PR #705 Make screenshot of SelenideElement/WebElement which is inside iframe -- thanks to @andrejska
* PR #646 Added method to check if page is scrolled to the bottom -- thanks to @pavelpp
* PR #715 Added static analysis for avoiding start import for main package, fixing existing violations -- thanks to @andrejska
* PR #714 dd series of unit tests for commands, collections, conditions, impl package classes -- thanks to @azakordonets
* Upgrade to webdrivermanager:2.2.1
* Upgrade to htmlunit:2.30

## 4.11.1 (released 03.04.2018)

* See #711 Fix problem with hanging Chrome on Windows -- thanks to Aliaksandr Rasolka @rosolko for PR 711
 (Chrome processes are still alive after calling `close` method)

## 4.11.0 (released 02.04.2018)

* upgrade to selenium-java:3.11.0
* deprecated followLink method - just use click instead.
* See #688 support downloading files with cyrillic name
* See #692 added support for `-Dchromeoptions.prefs=profile.block_third_party_cookies=false,profile.avatar_index=26` -- thanks to Tymur Kubai aka @sirdir
* See #686 fix occasional NPE's in SelenideReport -- thanks to @dkorobtsov
* See #478 added method `$$.shouldHave(textsInAnyOrder("Push", "Image", "Email"))` -- thanks @hyunil-shin for PR #589
* See #687 Add ability to set browser window position -- thanks to Aliaksandr Rasolka @rosolko for PR 687
* See #655 fix listeners soft asserts return null screenshot for failed test -- thanks to Boris Osipov @BorisOsipov for PR #659
* make it possible to add customer request/response interceptors to selenide proxy server

## 4.10.01 (released 19.01.2018)

* See #672 fixed lazy evaluation of `$$.get(index)`, `$$.first(n)`, `$$.last(n)`, `$$.last()`
* See #678 upgrade to webdrivermanager:2.1.0

## 4.10 (released 12.01.2018)

* See #641 Increased Elements Collection performance -- thanks to Artem Savosik @CaBocuk for PR 653
* See #639 Add "User-Agent" header when downloading file -- thanks to Aleksandr Rasolka @rosolko
* See #556 add possibility to set custom capabilities for custom Chrome options or Firefox profiles --Thanks to @SergeyPirogov for PR 556 and @BorisOsipov for PR 664
* See #660 add possibility to create headless RemoteDriver -- thanks to @BorisOsipov for PR 661
* See #597 support non-breakable spaces in `byText` and `withText`
* See #649 Provide scrollIntoView to workaround problems in Firefox
* upgrade to htmlunit 2.29 & guava:23.6-jre
* upgrade to phantomjsdriver 1.4.4

## 4.9.1 (released 31.12.2017)

* fixed a bug where disabled input fields were not handled properly by setValue()
* fixed behaviour of setFastValue, which caused blur event to be ignored
* See #654 fixed ClassCastException in WebDriverFactory#logBrowserVersion()

## 4.9 (released 20.12.2017)

* See #638 upgrade to selenium-java:3.8.1 -- thanks to Aleksandr Rasolka
* See #621 Make marionette the default firefox driver implementation -- thanks to ostap-oleksyn
* See #617 Fix initialization of SelenideElements without @FindBy annotation declared inside ElementsContainer -- thanks to Artem Savosik @CaBocuk
* See #623 Add methods `$$(“.item”).first(3)` and `$$(“.item”).last(3)` -- thanks to ostap-oleksyn
* See #627 Add ability to set browser binary path using configuration parameter -- thanks to ostap-oleksyn
* See #634 fix method prompt() in HtmlUnit -- thanks to Anton Aftakhov
* upgrade to guava:23.5-jre
* upgrade to httpcore:4.4.8
* upgrade to htmlunit-driver:2.28.2
* upgrade to webdrivermanager:2.0.1

## 4.8 (released 08.10.2017)

* updated to selenium 3.6 -- thanks to ostap-oleksyn
* upgraded to org.apache.httpcomponents:httpcore:4.4.7
* See #614 fix issue with soft asserts -- thanks to ostap-oleksyn

## 4.7.1 (released 05.10.2017)

* declare compile-time dependency `guava 23.0` instead of `guava 21.0` (for those whose Maven downloads the older guava version)

## 4.7 (released 29.09.2017)

* upgrade to selenium-java 3.5.3
* upgrade to browsermob-core 2.1.5 (and downgrade to littleproxy 1.1.0-beta-bmp-17)
* See #610 integration with DriverManager
* See #591 Added method prompt() -- Thanks to Anton Aftakhov aka @simple-elf
* See #210 Show path to page html in addition to screenshot -- Thanks @hyunil-shin for PR #590
* See #570 Fixed concurrency issue with screenshots during parallel runs -- Thanks Jane Riabchenko for PR #595
* upgrade to htmlunit 2.27 -- Thanks to @alexander-kotlyar

## 4.6 (released 31.08.2017)

* See #529 Cannot find capabilities with browserName=ie when grid hub url specified in -Dselenide.remote -- thanks to @BorisOsipov
* See #551 Method `$.setValue()` should not fail if it could not trigger change event (for whatever reason).
* See #528 - Wrong ElementNotFound exception message -- thanks to @BorisOsipov
* See #573 - Method `$.shouldHave(exactValue(" foo  "))` does NOT trim leading/trailing spaces anymore - thanks to @mseele for this PR

## 4.5.1 (released 27.06.2017)

* See #484 added method $.getSearchCriteria()
* See #484 fixed performance issue: Selenide tried to log collections' parent WebElement without waiting for it

## 4.5 (released 26.06.2017)

* Performance improvement of method `$.setValue()` -- thanks to Alexander Popov
* See #549 Selenide waits too much for collections
* Add methods $().$x and $().$$x -- thanks to Oleksii Cherevatyi
* Fix support for Opera driver -- thanks to Roman Marinsky
* Remove spam from logs: `INFO: Close proxy server: 24 -> null` -- thanks to Andrew Zakordonets
* upgrade to org.littleshoot:littleproxy:1.1.2
* upgrade to phantomjsdriver 1.4.3
* added many unit tests for Selenide itself -- thanks to Andrew Zakordonets

## 4.4.3 (released 25.04.2017)

* upgrade to selenium-java 3.4.0

## 4.4.2 (released 30.03.2017)

* See #510 fix closing windows in `$.download()`

## 4.4.1 (released 28.03.2017)

* Add a workaround for invalid resolving of `selenium-api` dependency by Maven

## 4.4 (released 27.03.2017)

* See #479 Added methods `clearBrowserCookies()` and `clearBrowserLocalStorage()`
* See #497 Added methods `$x("//div")`, `$$x("//div")` for finding elements by xpath
* See #457 fix performance degradation in parallel tests
* See #494 fix $.toString() on Android driver
* upgrade to selenium-java 3.3.1
* upgrade to phantomjsdriver 1.4.1
* Upgrade to htmlunit 2.24

## 4.3 (Released 09.02.2017)

* System properties names aligned with Configuration fields. e.g. Configuration.someProp always has selenide.someProp equivalent (old names still supported for backward compatibility)
* JavaDocs are fixed - now it is more clear that $,$$,find,etc. methods don't start the search
* deprecated Selenide.selectRadio (for SelenideElement.selectRadio)
* upgrade to browsermob-core:2.1.4
* upgrade to org.apache.httpcomponents:httpcore:4.4.6
* upgrade to guava:21.0

## 4.2.1 (Released in January 2017)

* fixed problems with int and boolean capability values, now converting automatically
* added support for FirefoxProfile over commandline (-Dfirefoxprofile.<option>=<value>,
* added support for ChromeOptions (args only) over commandline (-Dchromeoptions.args=<value1>,<value2>...)
* See #426 fix error reporting in method `$$().find()`    - see PR #426
* See #443 SelenidePageFactory added to support page object initialization without @FindBy annotation   - see PR #443

## 4.2 (Released 13.12.2016)

* v#431 browser=firefox uses legacy driver (works for <=47), browser=marionette - gecko driver (any Firefox)
* Added experimental support of Edge (browser=edge, set webdriver.edge.driver to path to MicrosoftWebDriver.exe)
* See #433 bypass spawning local browser
* See #391 add method $.selectOptionContainingText()
* See #378 Cut off WebElement screenshot size when it doesn't fit in full page screenshot
* See #379 added support for transferring any capability via System Property (-Dcapabilities.xxx=yyy)
* support for cloud services like BrowserStack, SauceLabs etc through supporting of  arbitrary capabilities.

## 4.1 (Released 01.12.2016)

* See #428 Improve byAttribute method for search via css selectors
* See #419 #425 Added methods `texts(List)` and `exactTexts(List)` to `CollectionCondition`
* Improve support for gecko (marionette) driver
* Upgrade to selenium-java 3.0.1
* Upgrade to htmlunit-driver 2.23.2
* Upgrade to gson 2.8.0
* Upgrade to guava 20.0
* Explicitly declare dependency on newest httpcore:4.4.5 to avoid using old version (that Maven inherits from allure plugin or something like that)

## 4.0 (Released 15.10.2016)

* See #388 Upgrade to selenium-java 3.0.0
* See #388 Upgrade to java 8
* log all intercepted http responses if proxy server failed to download file

## 3.11 (Released 14.10.2016)

* See #415 Selenide calls SeleniumException.getMessage() multiple times
* See #416 Added condition `checked` for verifying checkboxes

## 3.10 (Released 26.09.2016)

* See #402 Disable built-in proxy server by default
* See #400 Support multiple select
* See #408 TextReport can be printed only for failed tests
* See #398 Support "Content-Disposition" header with encoding
* See #401 Selenide swallows exception in some cases
* See #379 Turn on temporary disabled test for firefox (thanks to @BorisOsipov)
* See #407 Method `open` cannot open url in upper case

## 3.9.3 (Released 09.09.2016)

* See #393 Selenide should NOT add proxy server to browser if `Configuration.fileDownload = HTTPGET`

## 3.9.2 (Released 03.09.2016)

* See #386 Selenide should download files "old way" if tests uses its own "custom" webdriver
* See #387 User can choose how to download files via Configuration.fileDownload

## 3.9.1 (Released 27.08.2016)

* See #383 Selenide proxy server now allows requests and responses bigger than 2MB (but writes warning)
* See #384 fixed SoftAssert listener for TestNG: it only applies for classes with @Listeners(SoftAssert.class} annotation
* See #372 fixed SoftAssert listener for TestNG: it ignores tests with "expectedExceptions" attribute
* upgrade to gson:2.7

## 3.9 (Released 22.08.2016)

* See #196 #267 Selenide uses its own proxy server to download files (thanks to @dimand58 for pull request)

## 3.8.1 (Released 10.08.2016)

* See #369, #366 Fixed bug with IE and basic auth - thanks to Anton Aftakhov @simple-elf for the pull request!

## 3.8 (Released 06.08.2016)

* See #359 user can disable creating *.html files - thanks to @BorisOsipov for this PR!
* fixed file uploading methods on remote browsers & grid - thanks to Alexei Vinogradov!
* See #364, #303 TestNG: SimpleReport is now thread-safe
* See #364, #303 TestNG: SoftAssertsReportsNGTest is now thread-safe
* See #360 added methods to Selectors; byCssSelector(), byClassName()
* See #355 added method $.dragAndDropTo(WebElement)
* See #339 fixed JS error in Edge browser
* See #290 fixed location of element screenshot - it's not put to "build/reports" folder, not to project root
* See #302 Selenide now throws an error if soft assert is used without annotation
* See #367 added link to implementation to javadoc of all public methods in SelenideElement
* upgrade to htmlunit 2.23

## 3.7 (07.07.2016)

* Upgrade to Selenium 2.53.1 - now it should work with Firefox 47
* See #349 Added Marionette browser support - thanks to Geroen Dierckx @ridiekel for PR!
* See #345 Selenide should not fail if browser doesn't support JavaScript
* See #357 Don't show "Screenshots: " in the error log when screenshots are disabled - thanks to @BorisOsipov for PR!

## 3.6 (29.05.2016)

* upgrade to phantomjsdriver 1.3.0 (compatible with selenium-java 2.53.0)
* Add method `$.screenshotAsImage()`: `BufferedImage elementScreenshot = $(".logo").screenshotAsImage();` - thanks to @Akkuzin!
* See #321 set default page load strategy back to "normal"
* fixed TestNG TextReport Listener, now only classes annotated with @Report will get reported - thanks to Alexei Vinogradov!
* See #335 Add support for non-public page objects
* See #329 Add support for JBrowser driver (but most of Selenide tests still fail with it :( )  - thanks to Anil Kumar Reddy Gaddam for pull request!
* See #341 Use Selenide timeout when downloading files
* See #320 Implementation of basic auth. for many browsers - thanks to @dimand58

## 3.5.1 (Released 04.04.2016)

* See #309 method $$.shouldHave(size()) should not fail when timeout happens after the 1st check

## 3.5 (Released 31.03.2016)

* See #274 added advanced checks for collection size: <, <=, >, >=, <>
* See #308 set page load strategy to "none" by default
* See #306 method $.toString() always includes latest value of "value" attribute
* Upgraded to selenium-java 2.53.0, [changelog](https://github.com/SeleniumHQ/selenium/blob/master/java/CHANGELOG)

## 3.4 (Released 03.03.2016)

* See #297 Can set chrome switches with system property `-Dselenide.chrome.switches=--disable-popup-blocking`
* See #296 Can set browser version with system property `-Dselenide.browser.version=8`
* See #287 add pollingIntervalMilliseconds parameter to #waitUntil #waitWhile
* Typo in property name selenide.collectionsTimeout fixed
* Upgraded to selenium-java 2.52.0, [changelog](http://selenium2.ru/news/170-selenium-252.html)
* Upgraded to htmlunit 2.20, [changelog](http://htmlunit.sourceforge.net/changes-report.html#a2.20)

## 3.3 (Released 10.02.2016)

* See #277 Ajax support for collections:
  Collection methods (operator $$) wait if collection elements get loaded asynchronously
* added collectionsPollingInterval (defaults to 0,2 s) and collectionsTimeout (defaults to 6 s) to configuration params
* Upgraded to selenium-java 2.51.0

## 3.2 (Released 29.01.2016)

* See #275 Added method for selecting option by index: `$("select").selectOption(3)`
* See #272 Add setting "selenide.browser-size" to configure browser window size
* Fixed Bug in showing Selenium WebDriver version
* Upgraded to selenium-java 2.50.0, [changelog](https://github.com/SeleniumHQ/selenium/blob/master/java/CHANGELOG)

## 3.1.3 (Released 22.01.2016)

* Upgraded to selenium-java 2.49.1 (fixed timeout issue in Grid)
* Added INFO about Selenide and Selenium WebDriver Versions in use

## 3.1.2 (Released 19.01.2016)

* value-Condition checked for substring containing again (in 3.1-3.1.1 - was exact match)

## 3.1.1 (Released 18.01.2016)

* Renamed FAILED->FAIL, PASSED->PASS in the print/log output to avoid confusion with PASSED and FAILED of external tools
* Added INFO about Browser/Version/Platform for the started browser to the logs

* exclude old selenium-remote-driver and selenium-java transitive dependencies (coming from phantomjsdriver 1.2.1)

## 3.1 (Released 17.01.2016)

* Update documentation
* See #263 Now Selenide does **not** allow to download file via invisible link
* See #206 Method `switchTo(alert())` now waits until alert appears
* See #206 Method `switchTo(frame())` now waits until frame appears
* See #271 Method `switchTo(window())` now waits until window/tab appears
* Added methods `byName`, `byXpath`, `byLinkText`, `byPartialLinkText`,`byId` for Selectors duplicating Selenium `By.*` methods
* Bugfix: `Condition.exactTextCaseSensitive` now fails searchText is only a substring.
* Deprecated `$(WebElement,...) $$(WebElement,..)` - use ``$(WebElement).$(...) instead
* Added `getValue` method for SelenideElement (the same as `val()`)
* Upgraded to selenium-java 2.49.0, [changelog](https://github.com/SeleniumHQ/selenium/blob/master/java/CHANGELOG)

## 3.0 (Released 24.12.2015)

### New functions:

* Add method Selenide.updateHash() (thanks to @fabienbancharel for pull request #254)
* upgrade to sizzle 2.2.1
* upgrade to guava 19.0
* upgrade to testng 6.9.10

### Big refactoring:

* Refactor AbstractSelenideElement. Instead of single huge class, it's split to many small classes ("commands").
* User can override any of these commands
* User can add any custom commands to the standard Selenide methods

### Code cleanup:

* Remove deprecated conditions:
  * `notPresent` -> Use method `$.shouldNot(exist)` or `$.shouldNotBe(present)`.
  * `hasOptions` -> Not needed anymore. Use methods `$.selectOption()` or `$.selectOptionByValue()`.
  * `options` -> Not needed anymore. Use methods `$.selectOption()` or `$.selectOptionByValue()`.
  * `hasNotClass` -> Use method `$.shouldNotHave(cssClass("abc"))`
* Remove deprecated class JQuery
* Remove deprecated class PrettyReportCreator (use class `TextReport` for JUnit or TestNG)
* Remove deprecated methods
  * `Selenide.switchToWindow(title)` -> use method `switchTo().window(title)`
  * `Selenide.switchToWindow(index)` -> use method `switchTo().window(index)`
* Remove deprecated methods
  * `WebDriverRunner.ie()` -> use method `WebDriverRunner.isIE()`
  * `WebDriverRunner.htmlUnit()` -> use method `WebDriverRunner.isHtmlUnit()`
  * `WebDriverRunner.phantomjs()` -> use method `WebDriverRunner.isPhantomjs()`
  * `WebDriverRunner.takeScreenShot()` -> use method `Screenshots.takeScreenShot()`
* Remove deprecated methods
  * `$.should*(String message, Condition condition)` -> use method `$.should*(condition.because(message))`
* Remove class com.codeborne.selenide.impl.Quotes
  because it was migrated to Selenium Webdriver (org.openqa.selenium.support.ui.Quotes)

## 2.25 (Released 30.11.2015)

* Changed license from LGPL 3.0 to MIT (less restrictive)
* See #250 add TextReport (ex. PrettyReportCreator) for TestNG
* See #227 add method $$.first() and $$.last()
* See #242 #226 add method Screenshots.getLastScreenshot()
* See #226 rename method getScreenShotAsFile() to takeScreenShotAsFile() because it actually takes screenshot
* See #246 add method Selenide.confirm() without text parameter. Sometimes you want to just confirm without verifying text.
* See #232 methods `confirm()` and `dismiss()` return actual dialog text
* See #244 add ability to skip re-spawning browser after it disappears/closes unexpectedly (added property `-Dselenide.reopenBrowserOnFail=false`)
* upgrade to htmlunit 2.19

## 2.24 (Released 08.11.2015)

* add method $.pressEscape()
* extract code for creating WebDriver to a separate class WebDriverFactory
* See #236 fix soft asserts with TestNG
* upgrade to selenium 2.48.2

## 2.23 (Released 15.09.2015)

* add method `$.selectRadio()`
* Method `$.setValue()` can also select radio button
* See #216 user cannot change value of readonly field (input, radio, checkbox, textarea)
* See #215 Take into account element's "maxlength" attr for the JS value setter

## 2.22 (Released 29.08.2015)

* See #209 close browser in the same thread (without spawning a daemon thread)

## 2.21 (Released 03.08.2015)

* Selenide now requires Java 7 or higher
* Upgrade to Selenium 2.47.1. Release [notes](https://github.com/SeleniumHQ/selenium/blob/master/java/CHANGELOG)

## 2.20 (Released to 27.07.2015)

* See #195 replace System.out and System.err by java.util.logging
* See #199 Use timeout (5 seconds by default) when closing/killing webdriver [by @admizh]
* See #204 set timeout (15 sec) and retry (3 times) to create webdriver if first attempt failed
* Cookies are not sent in FileDownloader after httpclient update [by Philipp Kolesnikov]
* See #186 Selenide page factory can inject ElementsCollection
* See #134 for "select", $.getText() returns text(s) of selected option(s).
* See #66 can take screenshot of a single web element
* All should-methods with "message" parameter are deprecated
* exclude cglib-nodep from Selenide dependencies

## 2.19 (Released 21.06.2015)

* See #175 Add method to switch into inner frames: `switchTo().innerFrame("parentFrame", "childFrame_2", "childFrame_2_1");`
* See #164 Method `$.download()` accepts untrusted self-signed certificates
* See #185 PhantomJS accepts untrusted self-signed certificates
* fastSetValue() also triggers "focus" event (just in case)
* upgrade to Selenium webdriver 2.46.0
* See #161 test should not fail if webdriver failed to collect Javascript errors

## 2.18.2 (Released 24.05.2015)

* See #182 Bugfix: Selenide 2.18.1 tries to take screenshot too late (when browser is already closed)

## 2.18.1 (Released 15.05.2015)

* See #180 Bugfix: Selenide 2.18 takes screenshot many times while waiting for condition

## 2.18 (Released 29.04.2015)

### Behaviour changes:

* See #158 #167 do looping/waiting on a more upper-level, so that we could retry in case of more errors, e.g. StaleElementException thrown from Selenium
* take screenshot in case of any other exception (not only UIAssertionError)
* See #145 $.shouldHave(value()) ignores difference in invisible characters; added check "exactValue" to save the previous behaviour.
* See #174 user can click using JavaScript using property `-Dselenide.click-via-js=true` (thanks to @dimand58 for pull request)
* See #177 Added method $.doubleClick()

### Bugfixes:

* See #176 Methods hover(), contextClick(), dragAndDropTo() can now be chained
* See #168 fixed Sizzle selectors in pages without jQuery (thanks to @Gert for pull request)
* added method `WebDriverRunner.hasWebDriverStarted()` (thanks to @dimand58 for pull request)
* See #165 Now method `$.setValue()` triggers the following events in `fastSetValue` mode: "keydown", "keypress", "input", "keyup", "change.
* Selenide depends on the newest version commons-codec 1.10 instead of old version commons-codec 1.6 (coming with Selenium)

## 2.17 (Released 08.03.2015)

* upgrade to selenium webdriver 2.45.0
* added "soft asserts" (JUnit and TestNG are supported out-of-the-box)

## 2.16 (Released 10.01.2015)

* Added #37 Selenide can create a report of all actions in test
* Fixed #152 `$.closest(".class")` works correctly
* Fixed #151 Method `$$.toString()` fetches collection if it's not fetched yet
* Added #154 `$.toString()` shows all attributes
* Fixed #153 `$.setValue()` should not fail if element has disappeared while entering text

## 2.15 (Released 02.11.2014)

* See #140 Added support for Sizzle selectors
* See #139 Added support for multifile upload
* See #106 Added support for BrowserMob proxy (thanks to Vladimir Denisov @proton72)
* See #137 Added method for zooming page IN and OUT
* See #136 Can open non-html pages (e.g. plain text)
* See #72 Added method for switching to frame/window/tab by index
* Retrieving screenshot as file - could be useful for reporting frameworks like 'Yandex Allure' (thanks to Vladimir Denisov @proton72)

### And minor issues:

* See #138 Remove pointless warning in Chrome: "You are using an unsupported command-line flag: --ignore-certificate-errors"
* Removed duplicate "Screenshot:" prefix in error messages
* Upgraded to Selenium 2.44.0

## 2.14 (Released 16.09.2014)

Added alternative with error message to all "should" methods.

Now it's possible to write asserts with comment / error message:

    $("input#vatin").shouldBe("Vatin is required for government companies", visible, enabled);

## 2.13 (Released 11.09.2014)

* Added method `$("img").isImage()`
* Added alternate methods `be` and `have`: `$.should(have(text("___"))` - useful for using Selenide with EasyB
* Added experimental feature "fast set value" (configurable via `Configuration.fastSetValue`); disabled by default.
* upgraded to Selenium 2.43.1

## 2.12 (Released 4.07.2014)

* Added method $.uploadFile()
* Fixed method $.uploadFromClasspath - it removes extra ".." parts from file name
* In case of selectbox, $("select").val("...") selects an option (like in JQuery)
* Added method getWebDriverLogs() for querying logs returned by `webdriver.manage().logs()` (thanks to Sergey Shimkiv for this pull request!)
* Added methods for retrieving screenshot and javascript errors from UIAssertionError

* Bugfix #119 for Opera (Opera does not support `webdriver.manage().window()`)
* Upgraded to [Selenium 2.42.2](http://selenium.googlecode.com/git/java/CHANGELOG)
* Upgraded to [HtmlUnit 2.15](http://htmlunit.sourceforge.net/changes-report.html#a2.15)

## 2.11 (Released 21.05.2014)

* Cleanup release. Dropping obsolete/useless functionality.
* Methods $.selectOption() and $.selectOptionByValue() DO NOT trigger "change" event with jQuery.
* Class `com.codeborne.selenide.JQuery` has been deprecated.

* See #61 Selenide clearly says if parent element/collection is not found
* See #118 Avoid logging annoying error message "UnreachableBrowserException: Error communicating with the remote browser. It may have died." when closing Firefox browser
* Upgraded to PhantomJS 1.2.0

## 2.10 (Released 18.04.2014)

* Added method switchToWindow(String title)
* Added methods $.hover() and $.dragAndDropTo(target)
* Added methods $.parent(), $.closest("tag") and $.closest(".class")
* Added functions getJavascriptErrors() and assertNoJavascriptErrors()
* Automatically attach javascript errors to error message when test fails

* Improved mechanism of closing webdrivers (suggested by Alexandr Gavrilenko)
* See #114 Selenide throws "Element should be visible" when trying to click invisible element  (instead of reporting "Element does not exist" that could be misleading)
* Removed method Navigator.waitUntilPageIsLoaded - not all pages have "body". E.g. pages containing frames.
* Method savePageSourceToFile tries to close unexpected alert/confirm dialog (if any)
* Upgraded to Selenium 2.41.0

## 2.9 (Released 14.03.2014)

* See #102 $.shouldHave(text()) should also ignore \u00a0 character (unbreakable space)
* If selenide cannot take screenshot, the error is logged with stack trace (but only once)
* See #103 Do not ignore webdriver exception, but attach to the assertion error being thrown.
* See #69 Added support for Safari webdriver
* Added method ScreenShooter.to(folder)
* See #98 Selenide stores page source in UTF-8 encoding(independently of default system encoding)
* Removed confusing messages about "reportsUrl" and "BUILD_URL"(use LOG.config log level)
* See #104 Method $.download() throws FileNotFoundException (for 40x error) or RuntimeException (for 50x error)
* See #105 Selenide should wait 4 seconds and re-try even in case of invalidSelectorException
* See #107 Selenide should cleanup all unused browsers immediately
* See #108 Consistently maximize browser windows independently of webdriver creation mode.

## 2.8.1 (Released 24.02.2014)

* See #99 Added OR condition
* See #100 Use "jQuery" instead of "$" when sending jquery commands (to avoid conflicts with other JS frameworks)
* Upgraded to Selenium 2.40.0, HtmlUnit 2.14 and TestNG 6.8.8

## 2.8 (Released 15.02.2014)

### Non-backward compatible changes:

* See #96 Method `WebDriverRunner.setWebDriver()` does not close previous webdriver. You are responsible for webdriver lifecycle if you are using setWebDriver().
* See #63 Method `Condition.actualValue()` is optional (it's not needed in most cases). It makes creating custom conditions even more easier.

### Improvements:

* See #95 #79 - Selenide automatically takes screenshots on any test failure, not only if `$.shouldXXX` method fails.
* Un-deprecated WebDriverProvider. It still can be useful.
* See #89 Do not exclude cglib dependency - it's needed for taking screenshots with RemoteWebDriver

### New features:

* See #93 User can get text and html of hidden element with new methods $.innerText() and $.innerHtml()
* See #77 Added methods back() and forward()
* See #71 Added method setSelected(boolean) for checking checkboxes
* See #86 - added methods $.is(condition), $.has(condition)
* See #62 Added composite condition AND
* See #94 SelenideElement implements WrapsElement
* See #88 Method $(WebElement parent, By selector, int index) made public. Added method $(WebElement parent, By selector).
* See #82 Added setting "selenide.browser" as a synonym for "browser"
* Method executeJavaScript() can accept multiple arguments

## 2.7 (Released 31.12.2013)

* See #59 Automatically take screenshot on any failures. More exactly, when any of methods $.shouldXXX(condition) fails.
* See #59 When running tests in Jenkinks, Selenide shows public URL of screenshots (using BUILD_URL variable provided by Jenkins). It's incredibly convenient because you can watch screenshots right in the Jenkins report.
* See #59 Added method getScreenshots() for retrieving all taken screenshots
* Upgraded to Selenium 2.39.0

## 2.6.1 (Released 29.11.2013)

* The most wanted feature is finally here!
  Added method $.download() for downloading file by "href" attribute!

## 2.6 (Released 26.11.2013)

* Added method $.scrollTo()

## 2.5 (Released 11.11.2013)

* Created annotations for TestNG that automatically create browser per test/per class
* Added method $.attr("name") as a synonym for $.getAttribute("name").
* Added method $.name() as a synonym for $.attr("name")
* Better support for PhantomJS: ignore alerts and confirms
* All webdrivers accept SSL certificates by default
* Selenide clearly says if timeout is mistakenly given in seconds instead of milliseconds.
* Condition constructor has been simplified (for easier creation of custom conditions)
* Upgraded to Selenium 2.37.1

## 2.4 (Released 16.09.2013)

### New features:

* Allow multiple WebDriver instances in parallel threads inside single VM. This allows running parallel tests.
* All text checks like `shouldHave(text(..))` ignore whitespaces!
* Added method for adding WebDriverEventListeners
* Added method `$.pressTab()`
* CollectionCondition#texts matches substrings
* Added method CollectionCondition#exactTexts
* Maximize PhantomJS driver "window" by default
* Better error messages for wrapped elements in PageObjects

### Bugfixes:

* Method "$$.findBy" waits until element matches the condition
* Method $.append() first waits until element gets visible

### Technical issues:

* Updated to selenium-java:2.35.0
* Moved implementation details from WebDriverRunner class to separate WebDriverThreadLocalContainer, ScreenShotLaboratory and Cleanup classes that are not static and can be overridden if needed.
* WebDriverProvider is deprecated

## 2.3 (Released 9.07.2013)

### New features:

* Added possibility to mock 'alert' and 'confirm' modal dialogs
* $$.should-methods can check multiple conditions
* Collection methods can be chained:
 $$("#multirowTable tr").shouldHave(size(2))
    .filterBy(text("Norris")).shouldHave(size(1));

### Usability issues:

* Readable error messages!
* Save screenshots into subfolders: folder name is "com/package/TestClass/", file name is "testName.png"/"testName.html"
* Take screenshots for RemoteWebDriver too (using Augmenter)
* Added javadoc for all SelenideElement methods

### Technical issues:

* Updated to selenium-java:2.33.0
* Use "webdriver.quite()" instead of "webdriver.close()" to force closing ChromeDriver and IE process
* Fixed XPath for byText and withText
* Removed using INTRODUCE_FLAKINESS_BY_IGNORING_SECURITY_DOMAINS for IE driver as it seems to be a bad practice
* Removed "waitUntilAlertDisappears" because it does nothing useful.
* Removed accident jcommander dependency
* Build Selenide with Travis CI

## 2.2 (Released 31.05.2013)

* Added method WebDriverRunner.setWebDriver(myDriver) to enable using custom WebDriver instance.
* Added possibility to run HtmlUnit driver emulating different browsers: -Dbrowser=htmlunit:firefox, htmlunit:chrome etc.
* Added condition $$().shouldBe(empty)
* Method $$().shouldHave(size(n)) waits until collection gets expected size
* Method $.setValue() triggers 'change' events in IE too
* Updated to selenium-java:2.31.0

## 2.1 (Released 2.04.2013)

* Changed license from GPL 1.0 to LGPL 3.0
* Added support for TestNG
* Added support for Selenium FluentWait API
* Added support for Selenium Actions API
* Added method $.findAll() returning list of matching elements.
* Added method $$.findBy
* Added method $$.shouldHave(texts("A", "B", "C")) for asserting texts of all matching elements
* Added method $.data(attr) as a synonym for $.getAttribute("data-" + attr)
* Added conditions "name", "not", "type", "id": $("#username").shouldHave(name("firstName"))
* text and exactText conditions are case insensitive (reason - in css designer can apply text transformations and tests will fail)
* introduced textCaseSensitive and exactTextCaseSensitive conditions
* added open methods to Selenide class that return page object by class
* Methods $.selectOption and $.selectOptionByValue trigger change event when possible.
* Class ElementsCollection now contains list of SelenideElements (instead of WebElements).
* Removed deprecated condition "haveText". Use $.shouldHave(text("john")) instead.
* Excluded org.webbit, netty, selenium-iphone-driver, selenium-safari-driver from Selenide dependencies to avoid loading too much useless stuff unless it's really needed.
* Now Condition implements Predicate<WebElement>. So it can be used for filtering collections.

## 2.0 (Released 3.03.2013)

* Drop deprecated classes and methods (DOM, Navigation).
* Updated to selenium-java:2.31.0
* Selenide 2.0 is not backward-compatible with Selenide 1.+
  Migration guide:
  * import static com.codeborne.selenide.WebDriverRunner.{browser,holdBrowserOpen,remote,startMaximized,reportsFolder}
    * replace by import static com.codeborne.selenide.Configuration.*
  * import static com.codeborne.selenide.DOM.defaultWaitingTimeout
    * replace by import static com.codeborne.selenide.Configuration.*
  * import static com.codeborne.selenide.DOM.*
    * replace by import static com.codeborne.selenide.Selenide.*
  * import static com.codeborne.selenide.Navigation.*
    * replace by import static com.codeborne.selenide.Selenide.open
  * import com.codeborne.selenide.ShouldableWebElement
    * replace by import com.codeborne.selenide.SelenideElement

## 1.11 (Released 28.02.2013)

* Mark classes DOM and Navigation as deprecated (going to drop them in Selenide 2.0). The point is that now user only needs to import one class Selenide.
* Added support for PhantomJS driver
* Suppress HtmlUnit useless warnings
* Method $.setValue() triggers onchange event with standard JavaScript instead of jQuery.
* Condition "empty" checks for both text and value.
* Added condition "exactText".
* Moved jquery-specific workarounds to a separate class JQuery
* Added selector "by" as a synonym for "byAttribute"
* Updated to selenium-java:2.30.0

## 1.10 (Released 11.02.2013)

* Excluded HtmlUnit dependencies. These have too large size, and not everyone uses them.
* Added method $$().shouldHaveSize(n)
* Added methods $.exists(), isDisplayed(), $.text(), $.pressEnter(), $.followLink()
* Added methods $.selectOption(), $.selectOptionByValue(), $.getSelectedValue(), $.getSelectedText()
* Changed behaviour of methods byText() and withText(): now spaces in text are ignored
* Added method $.val(String) as an alternative for $.setValue(String) (opa JQuery style!)
* Added methods $.waitUntil() and $.waitWhile()
* Added method Selectors.byAttribute(name, value)
* Added Conditions appear, readonly and attribute(String)
* Added method switchTo() for easier supporting frames
* Method open() can use either absolute or relative URL
* Added method toWebElement() returning the original WebElement
* Added annotation BrowserStrategy
* Methods assertElement, assertVisible, assertHidden in DOM are deprecated.
* Renamed ShouldableWebElement to SelenideElement (shouldable still exists for compatibility)
* $$ does not implement WebElement anymore - it was useless feature.
* Now Selenide kills webdriver if it failed to close normally
* Moved useful methods to class Selenide. Class DOM will be marked as deprecated in version 1.11 and dropped in 2.0
* Updated to selenium-java:2.29.1

## 1.9 (Released 5.01.2013)

* No need for waitFor/waitUntil methods. All the $(), getElement() and shouldXXX() methods wait for a few seconds until element appears or condition gets satisfied.
* Added support for PageObjects - see method DOM.page(Class)
* Added methods $().find() with index parameter
* Added method $().setValue()
* Added method DOM.getSelectedRadio()
* Updated to selenium-java:2.26.0
* Added initial support for phantomjs headless webkit browser (-Dbrowser=phantomjs)
* Added support for custom WebDriver initialization by defining com.codeborne.selenide.WebDriverProvider implementation via "browser" system property.

## 1.8 (Released 29.11.2012)

* Changed Selectors.byText() behaviour - now it matches THE WHOLE TEXT, not a substring.
* A new method Selectors.withText() has been added that matches substring.
* Added option "selenide.start-maximized" (true/false) instead of (deprecated) option "chrome.switches".
* Added support for By.CssSelector to method DOM.getJQuerySelector()

## 1.7 (Released 22.10.2012)

* Added file uploading functionality (file is taken from test classpath)
* Added methods $().should(), $().shouldHave, $().shouldBe(), $().shouldNot, $().shouldNotBe, $().find()
* Added method $().toString() for logging WebElement in human-readable format.
* Added wait-methods with CSS Selector parameter
* Added method DOM.confirm() for clicking on confirmation dialog (alert)
* Added support for Opera browser
* Added method Navigation.refresh() for reloading current page
* Added condition "present", "notPresent", "exist".
* Added selector "byText" and condition "matchesText" for matching elements by regex<|MERGE_RESOLUTION|>--- conflicted
+++ resolved
@@ -1,19 +1,15 @@
 # Changelog
 
-<<<<<<< HEAD
 ## 5.14.0
 * #1194 added method `$$.shouldHave(itemWithText("any text"))`  --  thanks to Luis Serna for PR #1194
 * #1166 added method `SelenideDriver.screenshot(fileName)`  --  see PR #1227
 * #1224 added method `SelenideDriver.screenshot(OutputType)`  --  see PR #1231 
 * upgraded to WebDriverManager 4.1.0
 
+## 5.13.1 (released 31.07.2020)
+* #1235 escape downloads path on Windows
+
 ## 5.13.0 (released 08.07.2020)
-=======
-## 5.13.1 (released 31.08.2020)
-* #1235 escape downloads path on Windows
-
-## 5.13.0 (released 08.08.2020)
->>>>>>> d24c74a8
 * #1156 Method text("") fails if null or empty string is given  -- thanks to Roman S.A. for PR #1186
 * #997 Avoid logging redundant `findElements` calls when executing `$.findAll()`  --  see PR #1193
 * #967 improve error messages for collections  --  see PR #1189
